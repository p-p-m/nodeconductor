--- conflicted
+++ resolved
@@ -14,7 +14,6 @@
 - ?event_type=<string> - type of filtered events. Can be list
 - ?search=<string> - text for FTS. FTS fields: 'message', 'customer_abbreviation', 'importance'
   'project_group_name', 'cloud_account_name', 'project_name'
-<<<<<<< HEAD
 - ?scope=<URL> - url of object that is connected to event
 - ?scope_type=<string> - name of scope type of object that is connected to event (Ex.: project, customer...)
 
@@ -51,11 +50,6 @@
             }
         }
     ]
-=======
-- ?project_uuid=<project_uuid>
-- ?customer_uuid=<customer_uuid>
-- ?project_group_uuid=<project_group_uuid>
-- ?user_uuid=<user_uuid>
 
 
 Hooks
@@ -112,5 +106,4 @@
 .. code-block:: javascript
     {
         "is_active": "false"
-    }
->>>>>>> 9766f1d6
+    }