from __future__ import unicode_literals

<<<<<<< HEAD
import unittest

=======
from django.conf import settings
>>>>>>> 7326ae49
from django.core.urlresolvers import reverse
from rest_framework import status
from rest_framework import test

from nodeconductor.backup import models
from nodeconductor.backup.tests import factories
from nodeconductor.core.tests import helpers
from nodeconductor.iaas.tests import factories as iaas_factories
from nodeconductor.structure import models as structure_models
from nodeconductor.structure.tests import factories as structure_factories


def _backup_list_url():
    return 'http://testserver' + reverse('backup-list')


def _backup_schedule_url(schedule, action=None):
    url = 'http://testserver' + reverse('backupschedule-detail', args=(str(schedule.uuid), ))
    return url if action is None else url + action + '/'


def _backup_schedule_list_url():
    return 'http://testserver' + reverse('backupschedule-list')


class BackupScheduleUsageTest(test.APISimpleTestCase):

    def setUp(self):
        self.user = structure_factories.UserFactory.create(is_staff=True)
        self.client.force_authenticate(user=self.user)
        backupable = iaas_factories.InstanceFactory()
        self.backup_schedule_data = {
            'retention_time': 3,
            'backup_source': iaas_factories.InstanceFactory.get_url(backupable),
            'schedule': '*/5 * * * *',
            'maximal_number_of_backups': 3,
        }

    def test_staff_can_create_backup_schedule(self):
        response = self.client.post(_backup_schedule_list_url(), self.backup_schedule_data)
        self.assertEqual(response.status_code, status.HTTP_201_CREATED)
        self.assertEqual(response.data['retention_time'], self.backup_schedule_data['retention_time'])
        self.assertEqual(
            response.data['maximal_number_of_backups'], self.backup_schedule_data['maximal_number_of_backups'])
        self.assertEqual(response.data['schedule'], self.backup_schedule_data['schedule'])

    @unittest.skip('This test should pass after CronField refactoring (NC-443).')
    def test_backup_schedule_can_not_be_created_with_wrong_schedule(self):
        # wrong schedule:
        self.backup_schedule_data['schedule'] = 'wrong schedule'
        response = self.client.post(_backup_schedule_list_url(), self.backup_schedule_data)
        self.assertEqual(response.status_code, status.HTTP_400_BAD_REQUEST)
        self.assertIn('schedule', response.content)

    def test_backup_schedule_can_not_be_created_with_wrong_source(self):
        # wrong backup source:
        self.backup_schedule_data['schedule'] = '*/5 * * * *'
        backup = factories.BackupFactory()
        unbackupable_url = 'http://testserver' + reverse('backup-detail', args=(backup.uuid, ))
        self.backup_schedule_data['backup_source'] = unbackupable_url
        response = self.client.post(_backup_schedule_list_url(), self.backup_schedule_data)
        self.assertEqual(response.status_code, status.HTTP_400_BAD_REQUEST)
        self.assertIn('backup_source', response.content)

    def test_backup_schedule_creation_with_correct_timezone(self):
        backupable = iaas_factories.InstanceFactory()
        backup_schedule_data = {
            'retention_time': 3,
            'backup_source': iaas_factories.InstanceFactory.get_url(backupable),
            'schedule': '*/5 * * * *',
            'timezone': 'Europe/London',
            'maximal_number_of_backups': 3,
        }
        response = self.client.post(_backup_schedule_list_url(), backup_schedule_data)
        self.assertEqual(response.status_code, status.HTTP_201_CREATED)
        self.assertEqual(response.data['timezone'], 'Europe/London')

    def test_backup_schedule_creation_with_incorrect_timezone(self):
        backupable = iaas_factories.InstanceFactory()
        backup_schedule_data = {
            'retention_time': 3,
            'backup_source': iaas_factories.InstanceFactory.get_url(backupable),
            'schedule': '*/5 * * * *',
            'timezone': 'incorrect',
            'maximal_number_of_backups': 3,
        }
        response = self.client.post(_backup_schedule_list_url(), backup_schedule_data)
        self.assertEqual(response.status_code, status.HTTP_400_BAD_REQUEST)
        self.assertIn('timezone', response.data)

    def test_backup_schedule_creation_with_default_timezone(self):
        backupable = iaas_factories.InstanceFactory()
        backup_schedule_data = {
            'retention_time': 3,
            'backup_source': iaas_factories.InstanceFactory.get_url(backupable),
            'schedule': '*/5 * * * *',
            'maximal_number_of_backups': 3,
        }
        response = self.client.post(_backup_schedule_list_url(), backup_schedule_data)
        self.assertEqual(response.status_code, status.HTTP_201_CREATED)
        self.assertEqual(response.data['timezone'], settings.TIME_ZONE)

    def test_schedule_activation_and_deactivation(self):
        schedule = factories.BackupScheduleFactory(is_active=False)
        # activate
        response = self.client.post(_backup_schedule_url(schedule, action='activate'))
        self.assertEqual(response.status_code, status.HTTP_200_OK)
        self.assertTrue(models.BackupSchedule.objects.get(pk=schedule.pk).is_active)
        # deactivate
        response = self.client.post(_backup_schedule_url(schedule, action='deactivate'))
        self.assertEqual(response.status_code, status.HTTP_200_OK)
        self.assertFalse(models.BackupSchedule.objects.get(pk=schedule.pk).is_active)

    def test_backup_schedule_do_not_start_activation_of_active_schedule(self):
        schedule = factories.BackupScheduleFactory(is_active=True)
        response = self.client.post(_backup_schedule_url(schedule, action='activate'))
        self.assertEqual(response.status_code, status.HTTP_409_CONFLICT)

    def test_backup_schedule_do_not_start_deactivation_of_not_active_schedule(self):
        schedule = factories.BackupScheduleFactory(is_active=False)
        response = self.client.post(_backup_schedule_url(schedule, action='deactivate'))
        self.assertEqual(response.status_code, status.HTTP_409_CONFLICT)


class BackupScheduleListPermissionsTest(helpers.ListPermissionsTest):

    url = _backup_schedule_list_url()

    def get_users_and_expected_results(self):
        instance = iaas_factories.InstanceFactory()
        schedule = factories.BackupScheduleFactory(backup_source=instance)

        user_with_view_permission = structure_factories.UserFactory.create(is_staff=True, is_superuser=True)
        user_without_view_permission = structure_factories.UserFactory.create()

        return [
            {
                'user': user_with_view_permission,
                'expected_results': [
                    {'url': _backup_schedule_url(schedule)}
                ]
            },
            {
                'user': user_without_view_permission,
                'expected_results': []
            },
        ]


class BackupSchedulePermissionsTest(helpers.PermissionsTest):

    def setUp(self):
        super(BackupSchedulePermissionsTest, self).setUp()
        # objects
        self.customer = structure_factories.CustomerFactory()
        self.project = structure_factories.ProjectFactory(customer=self.customer)
        self.project_group = structure_factories.ProjectGroupFactory(customer=self.customer)
        self.project_group.projects.add(self.project)
        self.cloud = iaas_factories.CloudFactory(customer=self.customer)
        self.cpm = iaas_factories.CloudProjectMembershipFactory(cloud=self.cloud, project=self.project)
        self.instance = iaas_factories.InstanceFactory(cloud_project_membership=self.cpm)
        self.schedule = factories.BackupScheduleFactory(backup_source=self.instance)
        # users
        self.staff = structure_factories.UserFactory(username='staff', is_staff=True)
        self.regular_user = structure_factories.UserFactory(username='regular user')
        self.project_admin = structure_factories.UserFactory(username='admin')
        self.project.add_user(self.project_admin, structure_models.ProjectRole.ADMINISTRATOR)
        self.customer_owner = structure_factories.UserFactory(username='owner')
        self.customer.add_user(self.customer_owner, structure_models.CustomerRole.OWNER)
        self.project_group_manager = structure_factories.UserFactory(username='manager')
        self.project_group.add_user(self.project_group_manager, structure_models.ProjectGroupRole.MANAGER)

    def get_users_with_permission(self, url, method):
        if method == 'GET':
            return [self.staff, self.project_admin, self.project_group_manager, self.customer_owner]
        else:
            return [self.staff, self.project_admin]

    def get_users_without_permissions(self, url, method):
        if method == 'GET':
            return [self.regular_user]
        else:
            return [self.regular_user, self.project_group_manager, self.customer_owner]

    def get_urls_configs(self):
        yield {'url': _backup_schedule_url(self.schedule), 'method': 'GET'}
        yield {'url': _backup_schedule_url(self.schedule, action='deactivate'), 'method': 'POST'}
        yield {'url': _backup_schedule_url(self.schedule, action='activate'), 'method': 'POST'}
        yield {'url': _backup_schedule_url(self.schedule), 'method': 'PATCH', 'data': {'retention_time': 5}}
        instance_url = 'http://testserver' + reverse('instance-detail', args=(self.instance.uuid.hex,))
        backup_schedule_data = {
            'retention_time': 3,
            'backup_source': instance_url,
            'schedule': '*/5 * * * *',
            'maximal_number_of_backups': 3,
        }
        yield {'url': _backup_list_url(), 'method': 'POST', 'data': backup_schedule_data}

    # XXX: Current permissions tests helper does not work well with deletion, so we need to test deletion explicitly
    def test_staff_can_delete_schedule(self):
        self.client.force_authenticate(self.staff)

        url = _backup_schedule_url(self.schedule)
        response = self.client.delete(url)
        self.assertEqual(response.status_code, status.HTTP_204_NO_CONTENT)

    def test_admin_can_delete_schedule(self):
        self.client.force_authenticate(self.staff)

        url = _backup_schedule_url(self.schedule)
        response = self.client.delete(url)
        self.assertEqual(response.status_code, status.HTTP_204_NO_CONTENT)

    def test_owner_cannot_delete_schedule(self):
        self.client.force_authenticate(self.customer_owner)

        url = _backup_schedule_url(self.schedule)
        response = self.client.delete(url)
        self.assertEqual(response.status_code, status.HTTP_403_FORBIDDEN)

    def test_group_manager_cannot_delete_schedule(self):
        self.client.force_authenticate(self.project_group_manager)

        url = _backup_schedule_url(self.schedule)
        response = self.client.delete(url)
        self.assertEqual(response.status_code, status.HTTP_403_FORBIDDEN)<|MERGE_RESOLUTION|>--- conflicted
+++ resolved
@@ -1,11 +1,8 @@
 from __future__ import unicode_literals
 
-<<<<<<< HEAD
 import unittest
 
-=======
 from django.conf import settings
->>>>>>> 7326ae49
 from django.core.urlresolvers import reverse
 from rest_framework import status
 from rest_framework import test
