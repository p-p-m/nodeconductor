from __future__ import unicode_literals

from mock import Mock

from django.test import TestCase

from nodeconductor.backup import views, models
from nodeconductor.backup.tests import factories
from nodeconductor.iaas.tests import factories as iaas_factories
from nodeconductor.structure.tests import factories as structure_factories


class BackupPermissionFilterTest(TestCase):

    def setUp(self):
        self.filter = views.BackupPermissionFilter()
        self.user = structure_factories.UserFactory.create(is_staff=True, is_superuser=True)

    def test_get_user_visible_model_instances_ids(self):
        backup_ids = [factories.BackupFactory().pk for i in range(5)]
        self.assertSequenceEqual(
            backup_ids, self.filter._get_user_visible_model_instances_ids(self.user, models.Backup))

    def test_filter_queryset(self):
        backupable = iaas_factories.InstanceFactory()
        factories.BackupFactory(backup_source=backupable)
        mocked_request = Mock()
        mocked_request.user = self.user
        # user can view backupable:
        self.filter._get_user_visible_model_instances_ids = lambda u, m: [backupable.id]
        filtered = self.filter.filter_queryset(mocked_request, models.Backup.objects.all(), None)
        self.assertEqual(len(models.Backup.objects.all()), len(filtered.values()))
        # user can`t view backupable:
        self.filter._get_user_visible_model_instances_ids = lambda u, m: []
        filtered = self.filter.filter_queryset(mocked_request, models.Backup.objects.all(), None)
<<<<<<< HEAD
        self.assertFalse(filtered)


class BackupViewSetTest(TestCase):

    def setUp(self):
        self.view = views.BackupViewSet()
        self.user = structure_factories.UserFactory.create(is_staff=True, is_superuser=True)

    def test_restore(self):
        backup = factories.BackupFactory.create(
            state=models.Backup.States.READY,
        )
        request = Mock()
        flavor = iaas_factories.FlavorFactory(cloud=backup.backup_source.cloud_project_membership.cloud)
        request.DATA = {
            'hostname': 'new.hostname',
            'flavor': iaas_factories.FlavorFactory.get_url(flavor)
        }
        response = self.view.restore(request, backup.uuid)
        self.assertEqual(response.status_code, status.HTTP_200_OK, response.data)
        self.assertEqual(models.Backup.objects.get(pk=backup.pk).state, models.Backup.States.RESTORING)

    def test_delete(self):
        request = Mock()
        request.user = self.user
        backup = factories.BackupFactory(state=models.Backup.States.READY)
        response = self.view.delete(request, backup.uuid)
        self.assertEqual(response.status_code, status.HTTP_200_OK, response.data)
        self.assertEqual(models.Backup.objects.get(pk=backup.pk).state, models.Backup.States.DELETING)
=======
        self.assertFalse(filtered)
>>>>>>> 3d08300b
<|MERGE_RESOLUTION|>--- conflicted
+++ resolved
@@ -33,7 +33,6 @@
         # user can`t view backupable:
         self.filter._get_user_visible_model_instances_ids = lambda u, m: []
         filtered = self.filter.filter_queryset(mocked_request, models.Backup.objects.all(), None)
-<<<<<<< HEAD
         self.assertFalse(filtered)
 
 
@@ -63,7 +62,4 @@
         backup = factories.BackupFactory(state=models.Backup.States.READY)
         response = self.view.delete(request, backup.uuid)
         self.assertEqual(response.status_code, status.HTTP_200_OK, response.data)
-        self.assertEqual(models.Backup.objects.get(pk=backup.pk).state, models.Backup.States.DELETING)
-=======
-        self.assertFalse(filtered)
->>>>>>> 3d08300b
+        self.assertEqual(models.Backup.objects.get(pk=backup.pk).state, models.Backup.States.DELETING)