--- conflicted
+++ resolved
@@ -222,7 +222,6 @@
 
     def get_invoice_pdf(self, invoice_id):
         self._do_login()
-
         pdf = self.session.get(self._get_backend_url('/dl.php', {'type': 'i', 'id': invoice_id}))
         return pdf.content
 
@@ -236,14 +235,7 @@
                    'name': product['name']}
 
     def get_product_configurable_options(self, product_id):
-        # TODO: use _do_login()
-        self.session = requests.Session()
-        self.session.verify = False
-        self.session.get(self._get_backend_url('/admin/login.php'))
-        self.session.post(
-            self._get_backend_url('/admin/dologin.php'),
-            data={'username': self.username, 'password': self.password},
-            headers={'Content-Type': 'application/x-www-form-urlencoded'})
+        self._do_login()
 
         def get_page(url, *opts):
             response = self.session.get(self._get_backend_url('admin/' + url % opts))
@@ -282,10 +274,8 @@
 
     def create_invoice(self, items, payment_method='banktransfer'):
         response = self.request('createinvoice', paymentmethod=payment_method, **items)
-
         return response['invoiceid']
 
-<<<<<<< HEAD
     def _prepare_configurable_options(self, options, template=()):
         if not template:
             return options
@@ -366,7 +356,7 @@
 
     def delete_order(self, order_id):
         self.request('deleteorder', orderid=order_id)
-=======
+
     def create_configurable_options_group(self, name, description="", assigned_products_ids=None):
         self._do_login()
 
@@ -496,7 +486,6 @@
             'license-os': 'dropdown',
             'license-application': 'dropdown',
         }
-
 
         gid = self.create_configurable_options_group("Configuration of %s" % category, assigned_products_ids=[pid])
         for pricelist_item_type in ['flavor', 'storage', 'support', 'license-os', 'license-application']:
@@ -523,5 +512,4 @@
                     'postgresql': 20,
                 }
             }
-            cid = self.create_configurable_options(gid, pricelist_item_type, option_type, option_values[pricelist_item_type])
->>>>>>> 5aa1ffd5
+            cid = self.create_configurable_options(gid, pricelist_item_type, option_type, option_values[pricelist_item_type])