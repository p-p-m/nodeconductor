from __future__ import unicode_literals

import logging

from django.core.exceptions import ValidationError
from django.core.validators import MaxValueValidator, MinValueValidator, URLValidator
from django.db import models
from django.db.models import signals
from django.dispatch import receiver
from django.utils.encoding import python_2_unicode_compatible
from django.utils.translation import ugettext_lazy as _

from nodeconductor.cloud.backend import CloudBackendError
from nodeconductor.core.models import (
    DescribableMixin, SshPublicKey, SynchronizableMixin, UuidMixin,
)
from nodeconductor.core.serializers import UnboundSerializerMethodField
from nodeconductor.core.signals import pre_serializer_fields
from nodeconductor.structure import models as structure_models
from nodeconductor.structure.filters import filter_queryset_for_user
from nodeconductor.structure.signals import structure_role_granted, project_resource_added


logger = logging.getLogger(__name__)


def validate_known_keystone_urls(value):
    from nodeconductor.cloud.backend.openstack import OpenStackBackend

    backend = OpenStackBackend()
    try:
        backend.get_credentials(value)
    except CloudBackendError:
        raise ValidationError('%s is not a known OpenStack deployment.' % value)


@python_2_unicode_compatible
class Cloud(UuidMixin, SynchronizableMixin, models.Model):
    """
    A cloud instance information.

    Represents parameters set that are necessary to connect to a particular cloud,
    such as connection endpoints, credentials, etc.
    """

    class Meta(object):
        unique_together = (
            ('customer', 'name'),
        )

    class Permissions(object):
        customer_path = 'customer'
        project_path = 'projects'
        project_group_path = 'customer__projects__project_groups'

    name = models.CharField(max_length=100)
    customer = models.ForeignKey(structure_models.Customer, related_name='clouds')
    projects = models.ManyToManyField(
        structure_models.Project, related_name='clouds', through='CloudProjectMembership')

    # OpenStack backend specific fields
    auth_url = models.CharField(max_length=200, help_text='Keystone endpoint url',
                                validators=[URLValidator(), validate_known_keystone_urls])

    def get_backend(self):
        # TODO: Support different clouds instead of hard-coding
        # Importing here to avoid circular imports hell
        from nodeconductor.cloud.backend.openstack import OpenStackBackend

        return OpenStackBackend()

    def __str__(self):
        return self.name

    def sync(self):
        """
        Synchronizes nodeconductor cloud with real cloud account
        """


@python_2_unicode_compatible
class CloudProjectMembership(SynchronizableMixin, models.Model):
    """
    This model represents many to many relationships between project and cloud
    """

    cloud = models.ForeignKey(Cloud)
    project = models.ForeignKey(structure_models.Project)

    # OpenStack backend specific fields
    username = models.CharField(max_length=100, blank=True)
    password = models.CharField(max_length=100, blank=True)

    tenant_id = models.CharField(max_length=64, blank=True)

    class Meta(object):
        unique_together = ('cloud', 'tenant_id')

    class Permissions(object):
        customer_path = 'cloud__customer'
        project_path = 'project'
        project_group_path = 'project__project_groups'

    def __str__(self):
        return '{0} | {1}'.format(self.cloud.name, self.project.name)


@python_2_unicode_compatible
class Flavor(UuidMixin, models.Model):
    """
    A preset of computing resources.
    """

    class Permissions(object):
        customer_path = 'cloud__projects__customer'
        project_path = 'cloud__projects'
        project_group_path = 'cloud__projects__project_groups'

    name = models.CharField(max_length=100)
    cloud = models.ForeignKey(Cloud, related_name='flavors')

    cores = models.PositiveSmallIntegerField(help_text=_('Number of cores in a VM'))
    ram = models.FloatField(help_text=_('Memory size in GB'))
    disk = models.FloatField(help_text=_('Root disk size in GB'))

    def __str__(self):
        return self.name


@python_2_unicode_compatible
class SecurityGroup(UuidMixin, DescribableMixin, models.Model):

    class Permissions(object):
        customer_path = 'cloud_project_membership__project__customer'
        project_path = 'cloud_project_membership__project'
        project_group_path = 'cloud_project_membership__project__project_groups'

    """
    This class contains openstack security groups.
    """
    cloud_project_membership = models.ForeignKey(CloudProjectMembership, related_name='security_groups')
    name = models.CharField(max_length=127)

    # openstack specific
    os_security_group_id = models.CharField(max_length='128', blank=True,
                                            help_text='Reference to a SecurityGroup in a remote cloud')

    def __str__(self):
        return self.name


@python_2_unicode_compatible
class SecurityGroupRule(models.Model):

    tcp = 'tcp'
    udp = 'udp'

    PROTOCOL_CHOICES = (
        (tcp, _('tcp')),
        (udp, _('udp')),
    )

    group = models.ForeignKey(SecurityGroup, related_name='rules')

    protocol = models.CharField(max_length=3, choices=PROTOCOL_CHOICES)
    from_port = models.IntegerField(validators=[MaxValueValidator(65535),
                                                MinValueValidator(1)])
    to_port = models.IntegerField(validators=[MaxValueValidator(65535),
                                              MinValueValidator(1)])
    ip_range = models.IPAddressField()
    netmask = models.SmallIntegerField(null=False)

    # openstack specific
    os_security_group_rule_id = models.CharField(max_length='128', blank=True)

    def __str__(self):
        return '%s (%s): %s/%s (%s -> %s)' % \
               (self.group, self.protocol, self.ip_range, self.netmask, self.from_port, self.to_port)


# Signal handlers
def get_related_clouds(obj, request):
    related_clouds = obj.clouds.all()

    try:
        user = request.user
        related_clouds = filter_queryset_for_user(related_clouds, user)
    except AttributeError:
        pass

    from nodeconductor.cloud.serializers import BasicCloudSerializer

    serializer_instance = BasicCloudSerializer(related_clouds, context={'request': request})

    return serializer_instance.data


# These hacks are necessary for Django <1.7
# TODO: Refactor to use app.ready() after transition to Django 1.7
# See https://docs.djangoproject.com/en/1.7/topics/signals/#connecting-receiver-functions

# @receiver(pre_serializer_fields, sender=CustomerSerializer)
@receiver(pre_serializer_fields)
def add_clouds_to_related_model(sender, fields, **kwargs):
    # Note: importing here to avoid circular import hell
    from nodeconductor.structure.serializers import CustomerSerializer, ProjectSerializer

    if sender not in (CustomerSerializer, ProjectSerializer):
        return

    fields['clouds'] = UnboundSerializerMethodField(get_related_clouds)


@receiver(signals.post_save, sender=SshPublicKey)
def propagate_new_users_key_to_his_projects_clouds(sender, instance=None, created=False, **kwargs):
    if not created:
        return

    public_key = instance

    membership_queryset = filter_queryset_for_user(
        CloudProjectMembership.objects.all(), public_key.user)

    membership_pks = membership_queryset.values_list('pk', flat=True)

    if membership_pks:
        # Note: importing here to avoid circular import hell
        from nodeconductor.cloud import tasks

        tasks.push_ssh_public_keys.delay([public_key.uuid.hex], list(membership_pks))


@receiver(structure_role_granted, sender=structure_models.Project)
def propagate_users_keys_to_clouds_of_newly_granted_project(sender, structure, user, role, **kwargs):
    project = structure

    ssh_public_key_uuids = SshPublicKey.objects.filter(
        user=user).values_list('uuid', flat=True)

    membership_pks = CloudProjectMembership.objects.filter(
        project=project).values_list('pk', flat=True)

    if ssh_public_key_uuids and membership_pks:
        # Note: importing here to avoid circular import hell
        from nodeconductor.cloud import tasks

        tasks.push_ssh_public_keys.delay(
            list(ssh_public_key_uuids), list(membership_pks))


# FIXME: These should come from backend properly, see NC-139
# Remove after NC-139 is implemented
@receiver(signals.post_save, sender=Cloud)
def create_dummy_flavors(sender, instance=None, created=False, **kwargs):
    if created:
        instance.flavors.create(
            name='Weak & Small',
            cores=2,
            ram=2 * 1024,
            disk=10 * 1024,
        )
        instance.flavors.create(
            name='Powerful & Small',
            cores=16,
            ram=2 * 1024,
            disk=10 * 1024,
        )
        instance.flavors.create(
            name='Weak & Large',
            cores=2,
            ram=32 * 1024,
            disk=100 * 1024,
        )
        instance.flavors.create(
            name='Powerful & Large',
            cores=16,
            ram=32 * 1024,
            disk=100 * 1024,
        )


# TODO: make the defaults configurable
@receiver(signals.post_save, sender=CloudProjectMembership)
def create_dummy_security_groups(sender, instance=None, created=False, **kwargs):
    if created:
        # group http
        http_group = instance.security_groups.create(
            name='http',
            description='Security group for web servers'
        )
        http_group.rules.create(
            protocol='tcp',
            from_port=80,
            to_port=80,
            ip_range='0.0.0.0',
            netmask=0
<<<<<<< HEAD
        )
=======
        )


class IpMapping(UuidMixin, models.Model):
    class Permissions(object):
        project_path = 'project'
        customer_path = 'project__customer'
        project_group_path = 'project__project_groups'

    public_ip = models.IPAddressField(null=False)
    private_ip = models.IPAddressField(null=False)
    project = models.ForeignKey(structure_models.Project, related_name='ip_mappings')
>>>>>>> 2272b6b0
<|MERGE_RESOLUTION|>--- conflicted
+++ resolved
@@ -279,6 +279,17 @@
         )
 
 
+class IpMapping(UuidMixin, models.Model):
+    class Permissions(object):
+        project_path = 'project'
+        customer_path = 'project__customer'
+        project_group_path = 'project__project_groups'
+
+    public_ip = models.IPAddressField(null=False)
+    private_ip = models.IPAddressField(null=False)
+    project = models.ForeignKey(structure_models.Project, related_name='ip_mappings')
+
+
 # TODO: make the defaults configurable
 @receiver(signals.post_save, sender=CloudProjectMembership)
 def create_dummy_security_groups(sender, instance=None, created=False, **kwargs):
@@ -294,19 +305,4 @@
             to_port=80,
             ip_range='0.0.0.0',
             netmask=0
-<<<<<<< HEAD
-        )
-=======
-        )
-
-
-class IpMapping(UuidMixin, models.Model):
-    class Permissions(object):
-        project_path = 'project'
-        customer_path = 'project__customer'
-        project_group_path = 'project__project_groups'
-
-    public_ip = models.IPAddressField(null=False)
-    private_ip = models.IPAddressField(null=False)
-    project = models.ForeignKey(structure_models.Project, related_name='ip_mappings')
->>>>>>> 2272b6b0
+        )