from __future__ import unicode_literals

import logging

from django.core.exceptions import ValidationError
from django.core.validators import MaxValueValidator, MinValueValidator, URLValidator
from django.db import models
from django.db.models import signals
from django.dispatch import receiver
from django.utils.encoding import python_2_unicode_compatible
from django.utils.translation import ugettext_lazy as _

from nodeconductor.cloud.backend import CloudBackendError
from nodeconductor.core.models import (
    DescribableMixin, SshPublicKey, SynchronizableMixin, UuidMixin,
)
from nodeconductor.core.serializers import UnboundSerializerMethodField
from nodeconductor.core.signals import pre_serializer_fields
from nodeconductor.structure import models as structure_models
from nodeconductor.structure.filters import filter_queryset_for_user
from nodeconductor.structure.signals import structure_role_granted, project_resource_added


logger = logging.getLogger(__name__)


def validate_known_keystone_urls(value):
    from nodeconductor.cloud.backend.openstack import OpenStackBackend

    backend = OpenStackBackend()
    try:
        backend.get_credentials(value)
    except CloudBackendError:
        raise ValidationError('%s is not a known OpenStack deployment.' % value)


@python_2_unicode_compatible
class Cloud(UuidMixin, SynchronizableMixin, models.Model):
    """
    A cloud instance information.

    Represents parameters set that are necessary to connect to a particular cloud,
    such as connection endpoints, credentials, etc.
    """

    class Meta(object):
        unique_together = (
            ('customer', 'name'),
        )

    class Permissions(object):
        customer_path = 'customer'
        project_path = 'projects'
        project_group_path = 'customer__projects__project_groups'

    name = models.CharField(max_length=100)
    customer = models.ForeignKey(structure_models.Customer, related_name='clouds')
    projects = models.ManyToManyField(
        structure_models.Project, related_name='clouds', through='CloudProjectMembership')

    # OpenStack backend specific fields
    auth_url = models.CharField(max_length=200, help_text='Keystone endpoint url',
                                validators=[URLValidator(), validate_known_keystone_urls])

    def get_backend(self):
        # TODO: Support different clouds instead of hard-coding
        # Importing here to avoid circular imports hell
        from nodeconductor.cloud.backend.openstack import OpenStackBackend

        return OpenStackBackend()

    def __str__(self):
        return self.name

    def sync(self):
        """
        Synchronizes nodeconductor cloud with real cloud account
        """


@python_2_unicode_compatible
class CloudProjectMembership(SynchronizableMixin, models.Model):
    """
    This model represents many to many relationships between project and cloud
    """

    cloud = models.ForeignKey(Cloud)
    project = models.ForeignKey(structure_models.Project)

    # OpenStack backend specific fields
    username = models.CharField(max_length=100, blank=True)
    password = models.CharField(max_length=100, blank=True)

    tenant_id = models.CharField(max_length=64, blank=True)

    class Meta(object):
        unique_together = ('cloud', 'tenant_id')

    class Permissions(object):
        customer_path = 'cloud__customer'
        project_path = 'project'
        project_group_path = 'project__project_groups'

    def __str__(self):
        return '{0} | {1}'.format(self.cloud.name, self.project.name)


@python_2_unicode_compatible
class Flavor(UuidMixin, models.Model):
    """
    A preset of computing resources.
    """

    class Permissions(object):
        customer_path = 'cloud__projects__customer'
        project_path = 'cloud__projects'
        project_group_path = 'cloud__projects__project_groups'

    name = models.CharField(max_length=100)
    cloud = models.ForeignKey(Cloud, related_name='flavors')

    cores = models.PositiveSmallIntegerField(help_text=_('Number of cores in a VM'))
    ram = models.FloatField(help_text=_('Memory size in GB'))
    disk = models.FloatField(help_text=_('Root disk size in GB'))

    def __str__(self):
        return self.name


@python_2_unicode_compatible
class SecurityGroup(UuidMixin, DescribableMixin, models.Model):

    class Permissions(object):
        customer_path = 'cloud_project_membership__project__customer'
        project_path = 'cloud_project_membership__project'
        project_group_path = 'cloud_project_membership__project__project_groups'

    """
    This class contains openstack security groups.
    """
    cloud_project_membership = models.ForeignKey(CloudProjectMembership, related_name='security_groups')
    name = models.CharField(max_length=127)

    # openstack specific
    os_security_group_id = models.CharField(max_length='128', blank=True,
                                            help_text='Reference to a SecurityGroup in a remote cloud')

    def __str__(self):
        return self.name


@python_2_unicode_compatible
class SecurityGroupRule(models.Model):

    tcp = 'tcp'
    udp = 'udp'

    PROTOCOL_CHOICES = (
        (tcp, _('tcp')),
        (udp, _('udp')),
    )

    group = models.ForeignKey(SecurityGroup, related_name='rules')

    protocol = models.CharField(max_length=3, choices=PROTOCOL_CHOICES)
    from_port = models.IntegerField(validators=[MaxValueValidator(65535),
                                                MinValueValidator(1)])
    to_port = models.IntegerField(validators=[MaxValueValidator(65535),
                                              MinValueValidator(1)])
    ip_range = models.IPAddressField()
    netmask = models.SmallIntegerField(null=False)

    # openstack specific
    os_security_group_rule_id = models.CharField(max_length='128', blank=True)

    def __str__(self):
        return '%s (%s): %s/%s (%s -> %s)' % \
               (self.group, self.protocol, self.ip_range, self.netmask, self.from_port, self.to_port)


# Signal handlers
def get_related_clouds(obj, request):
    related_clouds = obj.clouds.all()

    try:
        user = request.user
        related_clouds = filter_queryset_for_user(related_clouds, user)
    except AttributeError:
        pass

    from nodeconductor.cloud.serializers import BasicCloudSerializer

    serializer_instance = BasicCloudSerializer(related_clouds, context={'request': request})

    return serializer_instance.data


# These hacks are necessary for Django <1.7
# TODO: Refactor to use app.ready() after transition to Django 1.7
# See https://docs.djangoproject.com/en/1.7/topics/signals/#connecting-receiver-functions

# @receiver(pre_serializer_fields, sender=CustomerSerializer)
@receiver(pre_serializer_fields)
def add_clouds_to_related_model(sender, fields, **kwargs):
    # Note: importing here to avoid circular import hell
    from nodeconductor.structure.serializers import CustomerSerializer, ProjectSerializer

    if sender not in (CustomerSerializer, ProjectSerializer):
        return

    fields['clouds'] = UnboundSerializerMethodField(get_related_clouds)


@receiver(signals.post_save, sender=SshPublicKey)
def propagate_new_users_key_to_his_projects_clouds(sender, instance=None, created=False, **kwargs):
    if not created:
        return

    public_key = instance

    membership_queryset = filter_queryset_for_user(
        CloudProjectMembership.objects.all(), public_key.user)

    membership_pks = membership_queryset.values_list('pk', flat=True)

    if membership_pks:
        # Note: importing here to avoid circular import hell
        from nodeconductor.cloud import tasks

        tasks.push_ssh_public_keys.delay([public_key.uuid.hex], list(membership_pks))


@receiver(structure_role_granted, sender=structure_models.Project)
def propagate_users_keys_to_clouds_of_newly_granted_project(sender, structure, user, role, **kwargs):
    project = structure

    ssh_public_key_uuids = SshPublicKey.objects.filter(
        user=user).values_list('uuid', flat=True)

    membership_pks = CloudProjectMembership.objects.filter(
        project=project).values_list('pk', flat=True)

    if ssh_public_key_uuids and membership_pks:
        # Note: importing here to avoid circular import hell
        from nodeconductor.cloud import tasks

        tasks.push_ssh_public_keys.delay(
            list(ssh_public_key_uuids), list(membership_pks))


# FIXME: These should come from backend properly, see NC-139
# Remove after NC-139 is implemented
@receiver(signals.post_save, sender=Cloud)
def create_dummy_flavors(sender, instance=None, created=False, **kwargs):
    if created:
        instance.flavors.create(
            name='Weak & Small',
            cores=2,
            ram=2 * 1024,
            disk=10 * 1024,
        )
        instance.flavors.create(
            name='Powerful & Small',
            cores=16,
            ram=2 * 1024,
            disk=10 * 1024,
        )
        instance.flavors.create(
            name='Weak & Large',
            cores=2,
            ram=32 * 1024,
            disk=100 * 1024,
        )
        instance.flavors.create(
            name='Powerful & Large',
            cores=16,
            ram=32 * 1024,
            disk=100 * 1024,
        )


# TODO: make the defaults configurable
@receiver(signals.post_save, sender=CloudProjectMembership)
def create_dummy_security_groups(sender, instance=None, created=False, **kwargs):
    if created:
        # group http
        http_group = instance.security_groups.create(
            name='http',
            description='Security group for web servers'
        )
        http_group.rules.create(
            protocol='tcp',
            from_port=80,
            to_port=80,
            ip_range='0.0.0.0',
            netmask=0
<<<<<<< HEAD
        )


class IpMapping(UuidMixin, models.Model):
    class Permissions(object):
        project_path = 'project'
        customer_path = 'project__customer'
        project_group_path = 'project__project_groups'

    public_ip = models.IPAddressField(null=False)
    private_ip = models.IPAddressField(null=False)
    project = models.ForeignKey(structure_models.Project, related_name='ip_mappings')
=======
        )
>>>>>>> 0cf9b445
<|MERGE_RESOLUTION|>--- conflicted
+++ resolved
@@ -18,16 +18,16 @@
 from nodeconductor.core.signals import pre_serializer_fields
 from nodeconductor.structure import models as structure_models
 from nodeconductor.structure.filters import filter_queryset_for_user
-from nodeconductor.structure.signals import structure_role_granted, project_resource_added
+from nodeconductor.structure.signals import structure_role_granted
 
 
 logger = logging.getLogger(__name__)
 
 
 def validate_known_keystone_urls(value):
-    from nodeconductor.cloud.backend.openstack import OpenStackBackend
-
-    backend = OpenStackBackend()
+    from nodeconductor.cloud.backend import get_openstack_backend
+
+    backend = get_openstack_backend()
     try:
         backend.get_credentials(value)
     except CloudBackendError:
@@ -65,9 +65,9 @@
     def get_backend(self):
         # TODO: Support different clouds instead of hard-coding
         # Importing here to avoid circular imports hell
-        from nodeconductor.cloud.backend.openstack import OpenStackBackend
-
-        return OpenStackBackend()
+        from nodeconductor.cloud.backend import get_openstack_backend
+
+        return get_openstack_backend()
 
     def __str__(self):
         return self.name
@@ -178,6 +178,17 @@
                (self.group, self.protocol, self.ip_range, self.netmask, self.from_port, self.to_port)
 
 
+class IpMapping(UuidMixin, models.Model):
+    class Permissions(object):
+        project_path = 'project'
+        customer_path = 'project__customer'
+        project_group_path = 'project__project_groups'
+
+    public_ip = models.IPAddressField(null=False)
+    private_ip = models.IPAddressField(null=False)
+    project = models.ForeignKey(structure_models.Project, related_name='ip_mappings')
+
+
 # Signal handlers
 def get_related_clouds(obj, request):
     related_clouds = obj.clouds.all()
@@ -222,12 +233,11 @@
         CloudProjectMembership.objects.all(), public_key.user)
 
     membership_pks = membership_queryset.values_list('pk', flat=True)
-
     if membership_pks:
         # Note: importing here to avoid circular import hell
         from nodeconductor.cloud import tasks
 
-        tasks.push_ssh_public_keys.delay([public_key.uuid.hex], list(membership_pks))
+        tasks.push_ssh_public_keys([public_key.uuid.hex], list(membership_pks))
 
 
 @receiver(structure_role_granted, sender=structure_models.Project)
@@ -294,19 +304,4 @@
             to_port=80,
             ip_range='0.0.0.0',
             netmask=0
-<<<<<<< HEAD
-        )
-
-
-class IpMapping(UuidMixin, models.Model):
-    class Permissions(object):
-        project_path = 'project'
-        customer_path = 'project__customer'
-        project_group_path = 'project__project_groups'
-
-    public_ip = models.IPAddressField(null=False)
-    private_ip = models.IPAddressField(null=False)
-    project = models.ForeignKey(structure_models.Project, related_name='ip_mappings')
-=======
-        )
->>>>>>> 0cf9b445
+        )