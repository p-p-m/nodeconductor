--- conflicted
+++ resolved
@@ -305,19 +305,4 @@
             to_port=80,
             ip_range='0.0.0.0',
             netmask=0
-<<<<<<< HEAD
-        )
-
-
-class IpMapping(UuidMixin, models.Model):
-    class Permissions(object):
-        project_path = 'project'
-        customer_path = 'project__customer'
-        project_group_path = 'project__project_groups'
-
-    public_ip = models.IPAddressField(null=False)
-    private_ip = models.IPAddressField(null=False)
-    project = models.ForeignKey(structure_models.Project, related_name='ip_mappings')
-=======
-        )
->>>>>>> f2ba7bfe
+        )