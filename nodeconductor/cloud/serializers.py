from rest_framework import serializers

from nodeconductor.core import serializers as core_serializers
from nodeconductor.cloud import models


class BasicCloudSerializer(core_serializers.BasicInfoSerializer):
    class Meta(core_serializers.BasicInfoSerializer.Meta):
        model = models.Cloud


class BasicFlavorSerializer(core_serializers.BasicInfoSerializer):
    class Meta(core_serializers.BasicInfoSerializer.Meta):
        model = models.Flavor


class FlavorSerializer(serializers.HyperlinkedModelSerializer):
    class Meta(object):
        model = models.Flavor
        fields = ('url', 'name', 'ram', 'disk', 'cores')
        lookup_field = 'uuid'


class CloudSerializer(core_serializers.PermissionFieldFilteringMixin,
                      core_serializers.RelatedResourcesFieldMixin,
                      serializers.HyperlinkedModelSerializer):
    flavors = FlavorSerializer(many=True, read_only=True)

    class Meta(object):
        model = models.Cloud
<<<<<<< HEAD
        fields = ('uuid', 'url', 'name', 'customer', 'flavors')
        lookup_field = 'uuid'

    def get_filtered_field_names(self):
        return 'customer',
=======
        fields = ('uuid', 'url', 'name', 'customer', 'customer_name')
        lookup_field = 'uuid'

    def get_filtered_field_names(self):
        return 'customer',

    def get_related_paths(self):
        return 'customer',


class FlavorSerializer(serializers.HyperlinkedModelSerializer):
    class Meta(object):
        model = models.Flavor
        fields = ('url', 'name', 'ram', 'disk', 'cores')
        lookup_field = 'uuid'
>>>>>>> 5cc77863
<|MERGE_RESOLUTION|>--- conflicted
+++ resolved
@@ -28,26 +28,11 @@
 
     class Meta(object):
         model = models.Cloud
-<<<<<<< HEAD
         fields = ('uuid', 'url', 'name', 'customer', 'flavors')
-        lookup_field = 'uuid'
-
-    def get_filtered_field_names(self):
-        return 'customer',
-=======
-        fields = ('uuid', 'url', 'name', 'customer', 'customer_name')
         lookup_field = 'uuid'
 
     def get_filtered_field_names(self):
         return 'customer',
 
     def get_related_paths(self):
-        return 'customer',
-
-
-class FlavorSerializer(serializers.HyperlinkedModelSerializer):
-    class Meta(object):
-        model = models.Flavor
-        fields = ('url', 'name', 'ram', 'disk', 'cores')
-        lookup_field = 'uuid'
->>>>>>> 5cc77863
+        return 'customer',