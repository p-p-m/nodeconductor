--- conflicted
+++ resolved
@@ -121,7 +121,6 @@
         with self.assertRaises(CloudBackendError):
             self.backend.push_membership(self.membership)
 
-<<<<<<< HEAD
     def test_push_security_groups_creates_unexisted_groups(self):
         group1 = mock.Mock()
         group2 = mock.Mock()
@@ -166,7 +165,7 @@
         self.backend.create_tenant_session.side_effect = keystone_exceptions.AuthorizationFailure()
         with self.assertRaises(CloudBackendError):
             self.backend.push_security_groups(self.membership)
-=======
+
     def test_get_resource_stats_gets_credetials_with_fiven_auth_url(self):
         auth_url = 'http://example.com/'
         self.backend.get_resource_stats(auth_url)
@@ -183,7 +182,6 @@
         auth_url = 'http://example.com/'
         self.backend.get_resource_stats(auth_url)
         self.nova_client.hypervisors.statistics.assert_called_once_with()
->>>>>>> 9f29d15e
 
 
 class OpenStackBackendFlavorApiTest(TransactionTestCase):
