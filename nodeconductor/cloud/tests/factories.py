<<<<<<< HEAD
from random import randint

=======
from uuid import uuid4

from django.core.urlresolvers import reverse
>>>>>>> 6d5435ce
import factory
import factory.fuzzy

from nodeconductor.cloud import models
from nodeconductor.structure.tests import factories as structure_factories


class CloudFactory(factory.DjangoModelFactory):
    class Meta(object):
        model = models.Cloud

    name = factory.Sequence(lambda n: 'cloud%s' % n)
    customer = factory.SubFactory(structure_factories.CustomerFactory)


class FlavorFactory(factory.DjangoModelFactory):
    class Meta(object):
        model = models.Flavor

    name = factory.Sequence(lambda n: 'flavor%s' % n)
    cloud = factory.SubFactory(CloudFactory)

    cores = 4
    ram = 2.0
    disk = 10


<<<<<<< HEAD
class SecurityGroupFactory(factory.DjangoModelFactory):
    class Meta(object):
        model = models.SecurityGroup

    name = factory.Sequence(lambda n: 'group%s' % n)
    protocol = models.SecurityGroup.tcp
    from_port = factory.fuzzy.FuzzyInteger(1, 65535)
    to_port = factory.fuzzy.FuzzyInteger(1, 65535)
    ip_range = factory.LazyAttribute(lambda o: '.'.join('%s' % randint(1, 255) for i in range(4)))
    netmask = 24
=======
class CloudProjectMembershipFactory(factory.DjangoModelFactory):
    class Meta(object):
        model = models.CloudProjectMembership

    cloud = factory.SubFactory(CloudFactory)
    project = factory.SubFactory(structure_factories.ProjectFactory)
    tenant_uuid = factory.Sequence(lambda n: uuid4())

    @classmethod
    def get_url(cls, membership=None):
        if membership is None:
            membership = CloudProjectMembershipFactory()
        return 'http://testserver' + reverse('cloudproject_membership-detail', kwargs={'pk': membership.pk})

    @classmethod
    def get_list_url(cls):
        return 'http://testserver' + reverse('cloudproject_membership-list')
>>>>>>> 6d5435ce
<|MERGE_RESOLUTION|>--- conflicted
+++ resolved
@@ -1,11 +1,9 @@
-<<<<<<< HEAD
 from random import randint
 
-=======
 from uuid import uuid4
 
 from django.core.urlresolvers import reverse
->>>>>>> 6d5435ce
+
 import factory
 import factory.fuzzy
 
@@ -33,18 +31,6 @@
     disk = 10
 
 
-<<<<<<< HEAD
-class SecurityGroupFactory(factory.DjangoModelFactory):
-    class Meta(object):
-        model = models.SecurityGroup
-
-    name = factory.Sequence(lambda n: 'group%s' % n)
-    protocol = models.SecurityGroup.tcp
-    from_port = factory.fuzzy.FuzzyInteger(1, 65535)
-    to_port = factory.fuzzy.FuzzyInteger(1, 65535)
-    ip_range = factory.LazyAttribute(lambda o: '.'.join('%s' % randint(1, 255) for i in range(4)))
-    netmask = 24
-=======
 class CloudProjectMembershipFactory(factory.DjangoModelFactory):
     class Meta(object):
         model = models.CloudProjectMembership
@@ -62,4 +48,15 @@
     @classmethod
     def get_list_url(cls):
         return 'http://testserver' + reverse('cloudproject_membership-list')
->>>>>>> 6d5435ce
+
+
+class SecurityGroupFactory(factory.DjangoModelFactory):
+    class Meta(object):
+        model = models.SecurityGroup
+
+    name = factory.Sequence(lambda n: 'group%s' % n)
+    protocol = models.SecurityGroup.tcp
+    from_port = factory.fuzzy.FuzzyInteger(1, 65535)
+    to_port = factory.fuzzy.FuzzyInteger(1, 65535)
+    ip_range = factory.LazyAttribute(lambda o: '.'.join('%s' % randint(1, 255) for i in range(4)))
+    netmask = 24