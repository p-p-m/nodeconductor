from __future__ import unicode_literals

from collections import OrderedDict

from django.core.paginator import EmptyPage
from django.db.models import ProtectedError
from django.utils.encoding import force_text

from rest_framework import status
from rest_framework.response import Response
from rest_framework.templatetags.rest_framework import replace_query_param

from nodeconductor.core.models import SynchronizableMixin, SynchronizationStates
from nodeconductor.core.exceptions import IncorrectStateException


class DestroyModelMixin(object):
    """
    Destroy a model instance.
    """

    def destroy(self, request, *args, **kwargs):
        instance = self.get_object()

        try:
            self.perform_destroy(instance)
        except ProtectedError as e:
            instance_meta = instance._meta
            dependent_meta = e.protected_objects.model._meta

            detail = 'Cannot delete {instance} with existing {dependant_objects}'.format(
                instance=force_text(instance_meta.verbose_name),
                dependant_objects=force_text(dependent_meta.verbose_name_plural),
            )
            raise IncorrectStateException(detail=detail)

        return Response(status=status.HTTP_204_NO_CONTENT)

    # noinspection PyMethodMayBeStatic
    def perform_destroy(self, instance):
        instance.delete()


class ListModelMixin(object):
    """
    List a queryset.

    Paginates result without modifying the format of the response.
    Instead headers are used for pagination info.
    """
    page_field = 'page'
    _siblings = OrderedDict((
        ('first', lambda p: p.paginator.page_range[0]),
        ('prev', lambda p: p.previous_page_number()),
        ('next', lambda p: p.next_page_number()),
        ('last', lambda p: p.paginator.page_range[-1]),
    ))

    def list(self, request, *args, **kwargs):
<<<<<<< HEAD
        instance = self.filter_queryset(self.get_queryset())
        page = self.paginate_queryset(instance)
        serializer = self.get_serializer(page, many=True)
        headers = self.get_pagination_headers(request, page)

        return Response(serializer.data, headers=headers)
=======
        self.object_list = self.filter_queryset(self.get_queryset())

        # Default is to allow empty querysets.  This can be altered by setting
        # `.allow_empty = False`, to raise 404 errors on empty querysets.
        if not self.allow_empty and not self.object_list:
            warnings.warn(
                'The `allow_empty` parameter is due to be deprecated. '
                'To use `allow_empty=False` style behavior, You should override '
                '`get_queryset()` and explicitly raise a 404 on empty querysets.',
                PendingDeprecationWarning
            )
            class_name = self.__class__.__name__
            error_msg = self.empty_error % {'class_name': class_name}
            raise Http404(error_msg)

        if self.paginate_by is not None:
            page = self.paginate_queryset(self.object_list)
            headers = {}
            if page is not None:
                headers = self.get_pagination_headers(request, page)

            serializer = self.get_serializer(page, many=True)
            return Response(serializer.data, headers=headers)
        else:
            serializer = self.get_serializer(self.object_list, many=True)
            return Response(serializer.data)
>>>>>>> 6a15a017

    def get_pagination_headers(self, request, page):
        if page is None:
            return {}

        links = []
        url = request and request.build_absolute_uri() or ''

        for rel, get_page_number in self._siblings.items():
            try:
                page_url = replace_query_param(url, self.page_field, get_page_number(page))
                links.append('<%s>; rel="%s"' % (page_url, rel))
            except EmptyPage:
                pass

        headers = {
            'X-Result-Count': page.paginator.count,
        }

        if links:
            headers['Link'] = ', '.join(links)

        return headers


class UpdateOnlyStableMixin(object):
    """
    Allow modification of entities in stable state only.
    """

    def initial(self, request, *args, **kwargs):
        if self.action in ('update', 'partial_update', 'destroy'):
            obj = self.get_object()
            if obj and isinstance(obj, SynchronizableMixin):
                if obj.state not in SynchronizationStates.STABLE_STATES:
                    raise IncorrectStateException(
                        'Modification allowed in stable states only.')

        return super(UpdateOnlyStableMixin, self).initial(request, *args, **kwargs)<|MERGE_RESOLUTION|>--- conflicted
+++ resolved
@@ -57,41 +57,16 @@
     ))
 
     def list(self, request, *args, **kwargs):
-<<<<<<< HEAD
         instance = self.filter_queryset(self.get_queryset())
-        page = self.paginate_queryset(instance)
-        serializer = self.get_serializer(page, many=True)
-        headers = self.get_pagination_headers(request, page)
+        if self.paginate_by is not None:
+            page = self.paginate_queryset(instance)
+            serializer = self.get_serializer(page, many=True)
+            headers = self.get_pagination_headers(request, page)
+        else:
+            serializer = self.get_serializer(instance, many=True)
+            headers = {}
 
         return Response(serializer.data, headers=headers)
-=======
-        self.object_list = self.filter_queryset(self.get_queryset())
-
-        # Default is to allow empty querysets.  This can be altered by setting
-        # `.allow_empty = False`, to raise 404 errors on empty querysets.
-        if not self.allow_empty and not self.object_list:
-            warnings.warn(
-                'The `allow_empty` parameter is due to be deprecated. '
-                'To use `allow_empty=False` style behavior, You should override '
-                '`get_queryset()` and explicitly raise a 404 on empty querysets.',
-                PendingDeprecationWarning
-            )
-            class_name = self.__class__.__name__
-            error_msg = self.empty_error % {'class_name': class_name}
-            raise Http404(error_msg)
-
-        if self.paginate_by is not None:
-            page = self.paginate_queryset(self.object_list)
-            headers = {}
-            if page is not None:
-                headers = self.get_pagination_headers(request, page)
-
-            serializer = self.get_serializer(page, many=True)
-            return Response(serializer.data, headers=headers)
-        else:
-            serializer = self.get_serializer(self.object_list, many=True)
-            return Response(serializer.data)
->>>>>>> 6a15a017
 
     def get_pagination_headers(self, request, page):
         if page is None:
