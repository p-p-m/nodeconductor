--- conflicted
+++ resolved
@@ -301,48 +301,9 @@
         raise ValidationError('A valid YAML value is required.')
 
 
-<<<<<<< HEAD
-@python_2_unicode_compatible
-class Instance(core_models.UuidMixin,
-               core_models.DescribableMixin,
-               core_models.NameMixin,
-               LoggableMixin,
-               # This needs to be inlined in order to set on_delete
-               # CloudProjectMember,
-               TimeStampedModel):
-    """
-    A generalization of a single virtual machine.
-
-    Depending on a cloud the instance is deployed to
-    it can be either a fully virtualized instance, or a container.
-    """
-    class Permissions(object):
-        customer_path = 'cloud_project_membership__project__customer'
-        project_path = 'cloud_project_membership__project'
-        project_group_path = 'cloud_project_membership__project__project_groups'
-
-    class States(object):
-        PROVISIONING_SCHEDULED = 1
-        PROVISIONING = 2
-
-        ONLINE = 3
-        OFFLINE = 4
-
-        STARTING_SCHEDULED = 5
-        STARTING = 6
-
-        STOPPING_SCHEDULED = 7
-        STOPPING = 8
-
-        ERRED = 9
-
-        DELETION_SCHEDULED = 10
-        DELETING = 11
-=======
 class VirtualMachineStates(object):
     PROVISIONING_SCHEDULED = 1
     PROVISIONING = 2
->>>>>>> 5cd037d6
 
     ONLINE = 3
     OFFLINE = 4
@@ -521,7 +482,7 @@
                core_models.DescribableMixin,
                core_models.NameMixin,
                VirtualMachineMixin,
-               EventLoggableMixin,
+               LoggableMixin,
                # This needs to be inlined in order to set on_delete
                # CloudProjectMember,
                TimeStampedModel):
