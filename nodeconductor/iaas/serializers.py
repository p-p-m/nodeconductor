--- conflicted
+++ resolved
@@ -379,17 +379,18 @@
         # If disk size was changed - we need to check if it fits quotas
         if disk_size is not None:
             old_size = self.instance.data_volume_size
-            new_size = disk_size or flavor.disk
+            new_size = disk_size
             quota_usage = {
                 'storage': new_size - old_size
             }
 
         # Validate flavor modification
         else:
-<<<<<<< HEAD
+            old_cores = self.instance.cores
+            old_ram = self.instance.ram
             quota_usage = {
-                'vcpu': flavor.cores,
-                'ram': flavor.ram,
+                'vcpu': flavor.cores - old_cores,
+                'ram': flavor.ram - old_ram,
             }
 
         quota_errors = membership.get_quota_errors(quota_usage)
@@ -397,18 +398,6 @@
             raise serializers.ValidationError(
                 'One or more quotas are over limit: \n' + '\n'.join(quota_errors))
 
-=======
-            # the resize can only happen for an offline VM, so once it boots it will start consuming these quotas
-            old_cores = self.instance.cores
-            if flavor.cores - old_cores > vcpu_size - vcpu_usage:
-                raise serializers.ValidationError(
-                    "Requested instance core number exceeds quota")
-
-            old_ram = self.instance.ram
-            if flavor.ram - old_ram > ram_size - ram_usage:
-                raise serializers.ValidationError(
-                    "Requested instance RAM size exceeds quota")
->>>>>>> 3d08300b
         return attrs
 
 
