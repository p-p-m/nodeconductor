<<<<<<< HEAD
from decimal import Decimal
=======
from datetime import timedelta

>>>>>>> 7a32762a
from django.core.urlresolvers import reverse
from django.utils import timezone
from mock import patch, Mock
from rest_framework import test, status

from nodeconductor.core import utils as core_utils
from nodeconductor.iaas import models
from nodeconductor.iaas.tests import factories
from nodeconductor.logging import models as logging_models
from nodeconductor.logging.tests import factories as logging_factories
from nodeconductor.structure import models as structure_models
from nodeconductor.structure.tests import factories as structure_factories


class CustomerStatsTest(test.APITransactionTestCase):

    def setUp(self):
        self.customer = structure_factories.CustomerFactory()
        self.other_customer = structure_factories.CustomerFactory()
        cloud = factories.CloudFactory(customer=self.customer)

        self.staff = structure_factories.UserFactory(is_staff=True)
        self.admin = structure_factories.UserFactory()
        self.group_manager = structure_factories.UserFactory()
        self.owner = structure_factories.UserFactory()

        self.customer.add_user(self.owner, structure_models.CustomerRole.OWNER)

        self.project_group = structure_factories.ProjectGroupFactory(customer=self.customer)
        self.admin_project = structure_factories.ProjectFactory(customer=self.customer)
        self.manager_project = structure_factories.ProjectFactory(customer=self.customer)
        self.other_customer_project = structure_factories.ProjectFactory(customer=self.other_customer)

        self.manager_project.project_groups.add(self.project_group)
        self.project_group.add_user(self.group_manager, structure_models.ProjectGroupRole.MANAGER)
        self.admin_project.add_user(self.admin, structure_models.ProjectRole.ADMINISTRATOR)

        self.manager_instances = factories.InstanceFactory.create(
            cloud_project_membership__project=self.manager_project,
            cloud_project_membership__cloud=cloud,
        )
        self.admins_instances = factories.InstanceFactory.create(
            cloud_project_membership__project=self.admin_project,
            cloud_project_membership__cloud=cloud,
        )

        self.url = reverse('stats_customer')

    def test_staff_receive_statistics_for_all_customers(self):
        self.client.force_authenticate(self.staff)

        response = self.client.get(self.url)
        self.assertEqual(response.status_code, status.HTTP_200_OK)
        expected_result = [
            {
                'name': self.customer.name,
                'abbreviation': self.customer.abbreviation,
                'projects': 2,
                'project_groups': 1,
                'instances': 2,
            },
            {
                'name': self.other_customer.name,
                'abbreviation': self.other_customer.abbreviation,
                'projects': 1,
                'project_groups': 0,
                'instances': 0,
            }
        ]
        self.assertItemsEqual(response.data, expected_result)

    def test_owner_receive_statistics_for_his_customer(self):
        self.client.force_authenticate(self.owner)

        response = self.client.get(self.url)
        self.assertEqual(response.status_code, status.HTTP_200_OK)
        expected_result = [
            {
                'name': self.customer.name,
                'abbreviation': self.customer.abbreviation,
                'projects': 2,
                'project_groups': 1,
                'instances': 2,
            },
        ]
        self.assertItemsEqual(response.data, expected_result)

    def test_group_manager_receive_statistics_for_his_group(self):
        self.client.force_authenticate(self.group_manager)

        response = self.client.get(self.url)
        self.assertEqual(response.status_code, status.HTTP_200_OK)
        expected_result = [
            {
                'name': self.customer.name,
                'abbreviation': self.customer.abbreviation,
                'projects': 1,
                'project_groups': 1,
                'instances': 1,
            },
        ]
        self.assertItemsEqual(response.data, expected_result)

    def test_admin_receive_statistics_for_his_project(self):
        self.client.force_authenticate(self.admin)

        response = self.client.get(self.url)
        self.assertEqual(response.status_code, status.HTTP_200_OK)
        expected_result = [
            {
                'name': self.customer.name,
                'abbreviation': self.customer.abbreviation,
                'projects': 1,
                'project_groups': 0,
                'instances': 1,
            },
        ]
        self.assertItemsEqual(response.data, expected_result)


class UsageStatsTest(test.APITransactionTestCase):

    def setUp(self):
        self.customer1 = structure_factories.CustomerFactory()
        self.customer2 = structure_factories.CustomerFactory()

        self.staff = structure_factories.UserFactory(is_staff=True)
        self.owner = structure_factories.UserFactory()
        self.group_manager = structure_factories.UserFactory()
        self.customer1.add_user(self.owner, structure_models.CustomerRole.OWNER)

        self.project1 = structure_factories.ProjectFactory(customer=self.customer1)
        self.project2 = structure_factories.ProjectFactory(customer=self.customer2)
        self.project_group = structure_factories.ProjectGroupFactory(customer=self.customer1)
        self.project_group.projects.add(self.project1)
        self.project_group.add_user(self.group_manager, structure_models.ProjectGroupRole.MANAGER)

        self.instances1 = factories.InstanceFactory.create_batch(2, cloud_project_membership__project=self.project1)
        self.instances2 = factories.InstanceFactory.create_batch(2, cloud_project_membership__project=self.project2)

        self.url = reverse('stats_usage')

        self.expected_datapoints = [
            {'from': 1L, 'to': 471970877L, 'value': 0},
            {'from': 471970877L, 'to': 943941753L, 'value': 0},
            {'from': 943941753L, 'to': 1415912629L, 'value': 3.0}
        ]

    def _get_patched_client(self):
        patched_cliend = Mock()
        patched_cliend.get_item_stats = Mock(return_value=self.expected_datapoints)
        return patched_cliend

    def test_staff_receive_stats_for_all_customers(self):
        self.client.force_authenticate(self.staff)

        patched_cliend = self._get_patched_client()
        with patch('nodeconductor.iaas.serializers.ZabbixDBClient', return_value=patched_cliend) as patched:
            patched.items = {'cpu': {'key': 'cpu_key', 'table': 'cpu_table'}}
            data = {'item': 'cpu', 'from': 1, 'to': 1415912629, 'datapoints': 3}
            response = self.client.get(self.url, data)
            self.assertEqual(response.status_code, status.HTTP_200_OK)
            expected_data = [
                {
                    'name': customer.name,
                    'datapoints': self.expected_datapoints if customer in (self.customer1, self.customer2) else []
                }
                for customer in structure_models.Customer.objects.all()
            ]
            self.assertItemsEqual(response.data, expected_data)

    def test_staff_receive_stats_for_all_projects(self):
        self.client.force_authenticate(self.staff)

        patched_cliend = self._get_patched_client()
        with patch('nodeconductor.iaas.serializers.ZabbixDBClient', return_value=patched_cliend) as patched:
            patched.items = {'cpu': {'key': 'cpu_key', 'table': 'cpu_table'}}
            data = {'item': 'cpu', 'from': 1, 'to': 1415912629, 'datapoints': 3, 'aggregate': 'project'}
            response = self.client.get(self.url, data)
            self.assertEqual(response.status_code, status.HTTP_200_OK)
            expected_data = [
                {'name': project.name, 'datapoints': self.expected_datapoints}
                for project in structure_models.Project.objects.all()
            ]
            self.assertItemsEqual(response.data, expected_data)

    def test_owner_receive_data_for_his_project(self):
        self.client.force_authenticate(self.owner)

        patched_cliend = self._get_patched_client()
        with patch('nodeconductor.iaas.serializers.ZabbixDBClient', return_value=patched_cliend) as patched:
            patched.items = {'cpu': {'key': 'cpu_key', 'table': 'cpu_table'}}
            data = {'item': 'cpu', 'from': 1, 'to': 1415912629, 'datapoints': 3}
            response = self.client.get(self.url, data)
            self.assertEqual(response.status_code, status.HTTP_200_OK, response.data)
            expected_data = [{'name': self.customer1.name, 'datapoints': self.expected_datapoints}]
            self.assertItemsEqual(response.data, expected_data)

    def test_group_manager_receive_stats_for_his_group(self):
        self.client.force_authenticate(self.group_manager)

        patched_cliend = self._get_patched_client()
        with patch('nodeconductor.iaas.serializers.ZabbixDBClient', return_value=patched_cliend) as patched:
            patched.items = {'cpu': {'key': 'cpu_key', 'table': 'cpu_table'}}
            data = {'item': 'cpu', 'from': 1, 'to': 1415912629, 'datapoints': 3, 'aggregate': 'project_group'}
            response = self.client.get(self.url, data)
            self.assertEqual(response.status_code, status.HTTP_200_OK)
            expected_data = [{'name': self.project_group.name, 'datapoints': self.expected_datapoints}]
            self.assertItemsEqual(response.data, expected_data)

    def test_project_can_be_filtered_by_uuid(self):
        self.client.force_authenticate(self.staff)

        patched_client = self._get_patched_client()
        with patch('nodeconductor.iaas.serializers.ZabbixDBClient', return_value=patched_client) as patched:
            patched.items = {'cpu': {'key': 'cpu_key', 'table': 'cpu_table'}}
            data = {
                'item': 'cpu', 'from': 1, 'to': 1415912629, 'datapoints': 3,
                'aggregate': 'project', 'uuid': self.project1.uuid.hex
            }
            response = self.client.get(self.url, data)
            self.assertEqual(response.status_code, status.HTTP_200_OK)
            expected_data = [{'name': self.project1.name, 'datapoints': self.expected_datapoints}]
            self.assertItemsEqual(response.data, expected_data)


class ResourceStatsTest(test.APITransactionTestCase):

    def setUp(self):
        self.auth_url = 'http://example.com/'

        self.project1 = structure_factories.ProjectFactory()
        self.project2 = structure_factories.ProjectFactory()

        self.cloud = factories.CloudFactory(auth_url=self.auth_url)
        self.membership1 = factories.CloudProjectMembershipFactory(
            cloud=self.cloud, project=self.project1, tenant_id='1')
        self.membership2 = factories.CloudProjectMembershipFactory(
            cloud=self.cloud, project=self.project2, tenant_id='2')

        self.user = structure_factories.UserFactory()
        self.staff = structure_factories.UserFactory(is_staff=True)

        self.stats = {
            u'count': '2', u'vcpus_used': '0', u'local_gb_used': '0', u'memory_mb': '7660',
            u'current_workload': '0', u'vcpus': '2', u'running_vms': '0',
            u'free_disk_gb': '12', u'disk_available_least': '6', u'local_gb': '12',
            u'free_ram_mb': '6636', u'memory_mb_used': '1024'
        }
        models.ServiceStatistics.objects.bulk_create(
            models.ServiceStatistics(cloud=self.cloud, key=k, value=v) for k, v in self.stats.iteritems()
        )

        self.url = reverse('stats_resource')

    def test_resource_stats_is_not_available_for_user(self):
        self.client.force_authenticate(self.user)

        response = self.client.get(self.url)
        self.assertEqual(response.status_code, status.HTTP_403_FORBIDDEN)

    def test_resource_stats_auth_url_parameter_have_to_be_defined(self):
        self.client.force_authenticate(self.staff)

        response = self.client.get(self.url)
        self.assertEqual(response.status_code, status.HTTP_400_BAD_REQUEST)

    def test_resource_stats_auth_url_have_to_be_one_of_cloud_urls(self):
        self.client.force_authenticate(self.staff)

        data = {'auth_url': 'some_random_url'}
        response = self.client.get(self.url, data)
        self.assertEqual(response.status_code, status.HTTP_400_BAD_REQUEST)

    def test_resource_stats_returns_backend_resource_stats(self):
        mocked_backend = Mock()

        mocked_backend.get_resource_stats = Mock(return_value=self.stats)
        expected_result = self.stats.copy()
        quotas1 = self.membership1.quotas
        quotas2 = self.membership2.quotas
        expected_result.update({
            'vcpu_quota': quotas1.get(name='vcpu').limit + quotas2.get(name='vcpu').limit,
            'memory_quota': quotas1.get(name='ram').limit + quotas2.get(name='ram').limit,
            'storage_quota': quotas1.get(name='storage').limit + quotas2.get(name='storage').limit,
        })

        with patch('nodeconductor.iaas.models.Cloud.get_backend', return_value=mocked_backend):
            self.client.force_authenticate(self.staff)

            response = self.client.get(self.url, {'auth_url': self.auth_url})
            self.assertEqual(response.status_code, status.HTTP_200_OK)
            self.assertEqual(response.data, expected_result)


class QuotaStatsTest(test.APITransactionTestCase):

    def setUp(self):
        self.customer = structure_factories.CustomerFactory()
        self.project_group = structure_factories.ProjectGroupFactory(customer=self.customer)
        self.project1 = structure_factories.ProjectFactory(customer=self.customer)
        self.project2 = structure_factories.ProjectFactory(customer=self.customer)
        self.membership1 = factories.CloudProjectMembershipFactory(project=self.project1)
        self.membership2 = factories.CloudProjectMembershipFactory(project=self.project2)

        self.project_group.projects.add(self.project1)
        # users
        self.staff = structure_factories.UserFactory(is_staff=True)
        self.customer_owner = structure_factories.UserFactory()
        self.customer.add_user(self.customer_owner, structure_models.CustomerRole.OWNER)
        self.project_group_manager = structure_factories.UserFactory()
        self.project_group.add_user(self.project_group_manager, structure_models.ProjectGroupRole.MANAGER)
        self.project1_admin = structure_factories.UserFactory()
        self.project1.add_user(self.project1_admin, structure_models.ProjectRole.ADMINISTRATOR)

        quota_names = ['vcpu', 'ram', 'storage', 'max_instances']

        self.expected_quotas_for_project1 = models.CloudProjectMembership.get_sum_of_quotas_as_dict(
            [self.membership1], quota_names)

        self.expected_quotas_for_both_projects = models.CloudProjectMembership.get_sum_of_quotas_as_dict(
            [self.membership1, self.membership2], quota_names)

    def execute_request_with_data(self, user, data):
        self.client.force_authenticate(user)
        url = 'http://testserver' + reverse('stats_quota')
        return self.client.get(url, data)

    def test_customer_owner_receive_quotas_for_projects_from_his_customer(self):
        # when
        response = self.execute_request_with_data(self.customer_owner, {'aggregate': 'customer'})
        # then
        self.assertEqual(response.status_code, status.HTTP_200_OK)
        self.assertEqual(response.data, self.expected_quotas_for_both_projects)

    def test_project_group_manager_receive_quotas_for_projects_from_his_group(self):
        # when
        response = self.execute_request_with_data(self.project_group_manager, {'aggregate': 'project_group'})
        # then
        self.assertEqual(response.status_code, status.HTTP_200_OK)
        self.assertEqual(response.data, self.expected_quotas_for_project1)

    def test_project_admin_receive_quotas_for_his_projects(self):
        # when
        response = self.execute_request_with_data(self.project1_admin, {'aggregate': 'project'})
        # then
        self.assertEqual(response.status_code, status.HTTP_200_OK)
        self.assertEqual(response.data, self.expected_quotas_for_project1)

    def test_proejct_group_manager_does_not_receive_quotas_for_other_cusotmer_projects(self):
        # when
        response = self.execute_request_with_data(self.project_group_manager, {'aggregate': 'customer'})
        # then
        self.assertEqual(response.status_code, status.HTTP_200_OK)
        self.assertEqual(response.data, self.expected_quotas_for_project1)

    def test_project_without_both_quotas_is_ignored(self):
        # project without quotas
        structure_factories.ProjectFactory(customer=self.customer)
        # when
        response = self.execute_request_with_data(self.staff, {'aggregate': 'customer'})
        # then
        self.assertEqual(response.status_code, status.HTTP_200_OK, response.data)
        self.assertEqual(response.data, self.expected_quotas_for_both_projects)

    def test_project_can_be_filtered_by_uuid(self):
        # when
        response = self.execute_request_with_data(
            self.staff, {'aggregate': 'project', 'uuid': self.project1.uuid.hex})
        # then
        self.assertEqual(response.status_code, status.HTTP_200_OK)
        self.assertEqual(response.data, self.expected_quotas_for_project1)

    def test_customer_with_no_projects_receives_empty_dict(self):
        customer = structure_factories.CustomerFactory()
        # when
        response = self.execute_request_with_data(self.staff, {'aggregate': 'customer', 'uuid': customer.uuid.hex})
        # then
        self.assertEqual(response.data, {})


<<<<<<< HEAD
class QuotaTimelineStatsTest(test.APITransactionTestCase):
    def setUp(self):
        self.staff = structure_factories.UserFactory(is_staff=True)
        self.url = reverse('stats_quota_timeline')

    def test_stats(self):
        expected = [
            {
                'from': 1433894400L,
                'to': 1433980799L,
                'storage_limit': 1073741824000/1024/1024,
                'storage_usage': 0
            },
            {
                'from': 1433808000L,
                'to': 1433894399L,
                'storage_limit': 988972732710/1024/1024,
                'storage_usage': 0
            }
        ]

        recordset = (
            (1433808000, 1433894399, 'openstack.project.consumption.gigabytes', Decimal('0.0000')),
            (1433808000, 1433894399, 'openstack.project.limit.gigabytes', Decimal('988972732710.5263')),
            (1433894400, 1433980799, 'openstack.project.consumption.gigabytes', Decimal('0.0000')),
            (1433894400, 1433980799, 'openstack.project.limit.gigabytes', Decimal('1073741824000.0000'))
        )

        with patch('nodeconductor.iaas.serializers.ZabbixDBClient') as client:
            client.execute_query = Mock(return_value=recordset)
            self.client.force_authenticate(self.staff)
            response = self.client.get(self.url)
            self.assertEqual(expected, response.data)
=======
class OpenstackAlertStatsTest(test.APITransactionTestCase):

    def setUp(self):
        self.customer = structure_factories.CustomerFactory()
        self.project_group = structure_factories.ProjectGroupFactory(customer=self.customer)
        self.project1 = structure_factories.ProjectFactory(customer=self.customer)
        self.project2 = structure_factories.ProjectFactory(customer=self.customer)
        self.membership1 = factories.CloudProjectMembershipFactory(project=self.project1)
        self.membership2 = factories.CloudProjectMembershipFactory(project=self.project2)
        self.project_group.projects.add(self.project1)
        # users
        self.staff = structure_factories.UserFactory(is_staff=True)
        self.customer_owner = structure_factories.UserFactory()
        self.customer.add_user(self.customer_owner, structure_models.CustomerRole.OWNER)
        self.project1_admin = structure_factories.UserFactory()
        self.project1.add_user(self.project1_admin, structure_models.ProjectRole.ADMINISTRATOR)

        self.url = 'http://testserver' + reverse('stats_alerts')

    def test_customer_owner_can_see_stats_for_all_alerts_that_are_related_to_his_customer(self):
        warning_alerts = [
            logging_factories.AlertFactory(
                severity=logging_models.Alert.SeverityChoices.WARNING,
                scope=self.membership1,
                closed=None,
                created=timezone.now() - timedelta(minutes=1))
            for _ in range(3)]
        error_alerts = [
            logging_factories.AlertFactory(
                severity=logging_models.Alert.SeverityChoices.ERROR,
                scope=self.membership2,
                closed=None,
                created=timezone.now() - timedelta(minutes=1))
            for _ in range(2)]

        self.client.force_authenticate(self.customer_owner)
        response = self.client.get(
            self.url,
            data={'from': core_utils.datetime_to_timestamp(timezone.now() - timedelta(minutes=10))})

        self.assertEqual(response.status_code, status.HTTP_200_OK)
        severity_names = dict(logging_models.Alert.SeverityChoices.CHOICES)

        self.assertItemsEqual(
            response.data,
            {
                severity_names[logging_models.Alert.SeverityChoices.ERROR]: len(error_alerts),
                severity_names[logging_models.Alert.SeverityChoices.WARNING]: len(warning_alerts),
                severity_names[logging_models.Alert.SeverityChoices.INFO]: 0,
                severity_names[logging_models.Alert.SeverityChoices.DEBUG]: 0,
            }
        )

    def test_alerts_stats_can_be_filtered_by_time_interval(self):
        # new alerts
        for _ in range(3):
            logging_factories.AlertFactory(
                severity=logging_models.Alert.SeverityChoices.WARNING,
                scope=self.membership1,
                closed=timezone.now(),
                created=timezone.now() - timedelta(minutes=10))
        old_alerts = [
            logging_factories.AlertFactory(
                severity=logging_models.Alert.SeverityChoices.WARNING,
                scope=self.membership2,
                closed=timezone.now() - timedelta(minutes=20),
                created=timezone.now() - timedelta(minutes=30))
            for _ in range(2)]

        self.client.force_authenticate(self.customer_owner)
        response = self.client.get(
            self.url,
            data={'from': core_utils.datetime_to_timestamp(timezone.now() - timedelta(minutes=35)),
                  'to': core_utils.datetime_to_timestamp(timezone.now() - timedelta(minutes=15))})

        self.assertEqual(response.status_code, status.HTTP_200_OK)
        severity_names = dict(logging_models.Alert.SeverityChoices.CHOICES)

        self.assertItemsEqual(
            response.data,
            {
                severity_names[logging_models.Alert.SeverityChoices.ERROR]: 0,
                severity_names[logging_models.Alert.SeverityChoices.WARNING]: len(old_alerts),
                severity_names[logging_models.Alert.SeverityChoices.INFO]: 0,
                severity_names[logging_models.Alert.SeverityChoices.DEBUG]: 0,
            }
        )

    def test_alerts_can_be_filtered_by_project(self):
        project1_alerts = [
            logging_factories.AlertFactory(
                severity=logging_models.Alert.SeverityChoices.WARNING,
                scope=self.membership1,
                closed=None,
                created=timezone.now() - timedelta(minutes=1))
            for _ in range(3)]
        # project 2 alerts
        for _ in range(2):
            logging_factories.AlertFactory(
                severity=logging_models.Alert.SeverityChoices.ERROR,
                scope=self.membership2,
                closed=None,
                created=timezone.now() - timedelta(minutes=1))

        self.client.force_authenticate(self.customer_owner)
        response = self.client.get(
            self.url,
            data={
                'from': core_utils.datetime_to_timestamp(timezone.now() - timedelta(minutes=10)),
                'aggregate': 'project',
                'uuid': self.project1.uuid.hex,
            }
        )

        self.assertEqual(response.status_code, status.HTTP_200_OK)
        severity_names = dict(logging_models.Alert.SeverityChoices.CHOICES)

        self.assertItemsEqual(
            response.data,
            {
                severity_names[logging_models.Alert.SeverityChoices.ERROR]: 0,
                severity_names[logging_models.Alert.SeverityChoices.WARNING]: len(project1_alerts),
                severity_names[logging_models.Alert.SeverityChoices.INFO]: 0,
                severity_names[logging_models.Alert.SeverityChoices.DEBUG]: 0,
            }
        )

    def test_project_administrator_can_see_only_alerts_of_his_project(self):
        project1_alerts = [
            logging_factories.AlertFactory(
                severity=logging_models.Alert.SeverityChoices.WARNING,
                scope=self.membership1,
                closed=None,
                created=timezone.now() - timedelta(minutes=1))
            for _ in range(3)]
        # project 2 alerts
        for _ in range(2):
            logging_factories.AlertFactory(
                severity=logging_models.Alert.SeverityChoices.WARNING,
                scope=self.membership2,
                closed=None,
                created=timezone.now() - timedelta(minutes=1))

        self.client.force_authenticate(self.project1_admin)
        response = self.client.get(
            self.url,
            data={
                'from': core_utils.datetime_to_timestamp(timezone.now() - timedelta(minutes=10)),
            }
        )

        self.assertEqual(response.status_code, status.HTTP_200_OK)
        severity_names = dict(logging_models.Alert.SeverityChoices.CHOICES)

        self.assertItemsEqual(
            response.data,
            {
                severity_names[logging_models.Alert.SeverityChoices.ERROR]: 0,
                severity_names[logging_models.Alert.SeverityChoices.WARNING]: len(project1_alerts),
                severity_names[logging_models.Alert.SeverityChoices.INFO]: 0,
                severity_names[logging_models.Alert.SeverityChoices.DEBUG]: 0,
            }
        )

    def test_instances_alerts_are_counted_in_project_alerts(self):
        instance = factories.InstanceFactory(cloud_project_membership=self.membership1)
        instances_alerts = [
            logging_factories.AlertFactory(
                severity=logging_models.Alert.SeverityChoices.WARNING,
                scope=instance,
                closed=None,
                created=timezone.now() - timedelta(minutes=1))
            for _ in range(3)]

        self.client.force_authenticate(self.project1_admin)
        response = self.client.get(
            self.url,
            data={
                'from': core_utils.datetime_to_timestamp(timezone.now() - timedelta(minutes=10)),
            }
        )

        self.assertEqual(response.status_code, status.HTTP_200_OK)
        severity_names = dict(logging_models.Alert.SeverityChoices.CHOICES)

        self.assertItemsEqual(
            response.data,
            {
                severity_names[logging_models.Alert.SeverityChoices.ERROR]: 0,
                severity_names[logging_models.Alert.SeverityChoices.WARNING]: len(instances_alerts),
                severity_names[logging_models.Alert.SeverityChoices.INFO]: 0,
                severity_names[logging_models.Alert.SeverityChoices.DEBUG]: 0,
            }
        )
>>>>>>> 7a32762a
<|MERGE_RESOLUTION|>--- conflicted
+++ resolved
@@ -1,9 +1,6 @@
-<<<<<<< HEAD
 from decimal import Decimal
-=======
 from datetime import timedelta
 
->>>>>>> 7a32762a
 from django.core.urlresolvers import reverse
 from django.utils import timezone
 from mock import patch, Mock
@@ -385,41 +382,6 @@
         self.assertEqual(response.data, {})
 
 
-<<<<<<< HEAD
-class QuotaTimelineStatsTest(test.APITransactionTestCase):
-    def setUp(self):
-        self.staff = structure_factories.UserFactory(is_staff=True)
-        self.url = reverse('stats_quota_timeline')
-
-    def test_stats(self):
-        expected = [
-            {
-                'from': 1433894400L,
-                'to': 1433980799L,
-                'storage_limit': 1073741824000/1024/1024,
-                'storage_usage': 0
-            },
-            {
-                'from': 1433808000L,
-                'to': 1433894399L,
-                'storage_limit': 988972732710/1024/1024,
-                'storage_usage': 0
-            }
-        ]
-
-        recordset = (
-            (1433808000, 1433894399, 'openstack.project.consumption.gigabytes', Decimal('0.0000')),
-            (1433808000, 1433894399, 'openstack.project.limit.gigabytes', Decimal('988972732710.5263')),
-            (1433894400, 1433980799, 'openstack.project.consumption.gigabytes', Decimal('0.0000')),
-            (1433894400, 1433980799, 'openstack.project.limit.gigabytes', Decimal('1073741824000.0000'))
-        )
-
-        with patch('nodeconductor.iaas.serializers.ZabbixDBClient') as client:
-            client.execute_query = Mock(return_value=recordset)
-            self.client.force_authenticate(self.staff)
-            response = self.client.get(self.url)
-            self.assertEqual(expected, response.data)
-=======
 class OpenstackAlertStatsTest(test.APITransactionTestCase):
 
     def setUp(self):
@@ -614,4 +576,38 @@
                 severity_names[logging_models.Alert.SeverityChoices.DEBUG]: 0,
             }
         )
->>>>>>> 7a32762a
+
+
+class QuotaTimelineStatsTest(test.APITransactionTestCase):
+    def setUp(self):
+        self.staff = structure_factories.UserFactory(is_staff=True)
+        self.url = reverse('stats_quota_timeline')
+
+    def test_stats(self):
+        expected = [
+            {
+                'from': 1433894400L,
+                'to': 1433980799L,
+                'storage_limit': 1073741824000/1024/1024,
+                'storage_usage': 0
+            },
+            {
+                'from': 1433808000L,
+                'to': 1433894399L,
+                'storage_limit': 988972732710/1024/1024,
+                'storage_usage': 0
+            }
+        ]
+
+        recordset = (
+            (1433808000, 1433894399, 'openstack.project.consumption.gigabytes', Decimal('0.0000')),
+            (1433808000, 1433894399, 'openstack.project.limit.gigabytes', Decimal('988972732710.5263')),
+            (1433894400, 1433980799, 'openstack.project.consumption.gigabytes', Decimal('0.0000')),
+            (1433894400, 1433980799, 'openstack.project.limit.gigabytes', Decimal('1073741824000.0000'))
+        )
+
+        with patch('nodeconductor.iaas.serializers.ZabbixDBClient') as client:
+            client.execute_query = Mock(return_value=recordset)
+            self.client.force_authenticate(self.staff)
+            response = self.client.get(self.url)
+            self.assertEqual(expected, response.data)