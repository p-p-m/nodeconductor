--- conflicted
+++ resolved
@@ -273,14 +273,10 @@
     def test_resource_stats_returns_backend_resource_stats(self):
         mocked_backend = Mock()
 
-<<<<<<< HEAD
-        mocked_backend.get_resource_stats = Mock(return_value=backend_result)
-        expected_result = backend_result.copy()
+        mocked_backend.get_resource_stats = Mock(return_value=self.stats)
+        expected_result = self.stats.copy()
         quotas1 = self.membership1.quotas
         quotas2 = self.membership2.quotas
-=======
-        expected_result = self.stats.copy()
->>>>>>> 3d08300b
         expected_result.update({
             'vcpu_quota': quotas1.get(name='vcpu').limit + quotas2.get(name='vcpu').limit,
             'memory_quota': quotas1.get(name='ram').limit + quotas2.get(name='ram').limit,
