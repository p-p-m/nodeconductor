from __future__ import unicode_literals

import logging
import time
import datetime

from django.db import models as django_models
from django.db.models import Q
from django.http import Http404

import django_filters

from rest_framework import filters as rf_filter
from rest_framework import mixins
from rest_framework import permissions, status
from rest_framework import viewsets, views
from rest_framework.exceptions import PermissionDenied
from rest_framework.response import Response
from rest_framework_extensions.decorators import action, link

from nodeconductor.cloud.models import Cloud
from nodeconductor.core import mixins as core_mixins
from nodeconductor.core import models as core_models
from nodeconductor.core import viewsets as core_viewsets
from nodeconductor.core.utils import sort_dict
from nodeconductor.iaas import models
from nodeconductor.iaas import serializers
from nodeconductor.iaas.serializers import ServiceSerializer
from nodeconductor.structure import filters
from nodeconductor.structure.filters import filter_queryset_for_user
from nodeconductor.structure.models import ProjectRole, Project, Customer, ProjectGroup, ResourceQuota


logger = logging.getLogger(__name__)


class InstanceFilter(django_filters.FilterSet):
    project_group = django_filters.CharFilter(
        name='project__project_groups__name',
        distinct=True,
        lookup_type='icontains',
    )
    project = django_filters.CharFilter(
        name='project__name',
        distinct=True,
        lookup_type='icontains',
    )

    customer_name = django_filters.CharFilter(
        name='project__customer__name',
        distinct=True,
        lookup_type='icontains',
    )

    template_name = django_filters.CharFilter(
        name='template__name',
        lookup_type='icontains',
    )

    hostname = django_filters.CharFilter(lookup_type='icontains')
    state = django_filters.CharFilter()

    class Meta(object):
        model = models.Instance
        fields = [
            'hostname',
            'customer_name',
            'state',
            'project',
            'project_group',
            'template_name'
        ]
        order_by = [
            'hostname',
            '-hostname',
            'state',
            '-state',
            'project__customer__name',
            '-project__customer__name',
            'project__name',
            '-project__name',
            'project__project_groups__name',
            '-project__project_groups__name',
            'template__name',
            '-template__name',
        ]


class InstanceViewSet(mixins.CreateModelMixin,
                      mixins.RetrieveModelMixin,
                      core_mixins.ListModelMixin,
                      core_mixins.UpdateOnlyModelMixin,
                      viewsets.GenericViewSet):
    """List of VM instances that are accessible by this user.
    http://nodeconductor.readthedocs.org/en/latest/api/api.html#vm-instance-management
    """

    queryset = models.Instance.objects.all()
    serializer_class = serializers.InstanceSerializer
    lookup_field = 'uuid'
    filter_backends = (filters.GenericRoleFilter, rf_filter.DjangoFilterBackend)
    permission_classes = (permissions.IsAuthenticated, permissions.DjangoObjectPermissions)
    filter_class = InstanceFilter

    def get_serializer_class(self):
        if self.request.method == 'POST':
            return serializers.InstanceCreateSerializer
        elif self.request.method in ('PUT', 'PATCH'):
            return serializers.InstanceUpdateSerializer

        return super(InstanceViewSet, self).get_serializer_class()

    def get_serializer_context(self):
        """
        Extra context provided to the serializer class.
        """
        context = super(InstanceViewSet, self).get_serializer_context()
        context['user'] = self.request.user
        return context

    def get_queryset(self):
        queryset = super(InstanceViewSet, self).get_queryset()
        queryset = queryset.exclude(state=models.Instance.States.DELETED)
        return queryset

    def pre_save(self, obj):
        super(InstanceViewSet, self).pre_save(obj)

        if obj.pk is None:
            # Create flow
            obj.system_volume_size = obj.flavor.disk
<<<<<<< HEAD
            obj.agreed_sla = obj.template.sla_level
=======
        else:
            # Update flow
            related_data = getattr(self.object, '_related_data', {})

            self.new_security_group_ids = set(
                isg.security_group_id
                for isg in related_data.get('security_groups', [])
            )

            # Prevent DRF from trashing m2m security_group relation
            try:
                del related_data['security_groups']
            except KeyError:
                pass

    def post_save(self, obj, created=False):
        super(InstanceViewSet, self).post_save(obj, created)
        if created:
            return

        # We care only about update flow
        old_security_groups = dict(
            (isg.security_group_id, isg)
            for isg in self.object.security_groups.all()
        )

        # Remove stale security groups
        for security_group_id, isg in old_security_groups.items():
            if security_group_id not in self.new_security_group_ids:
                isg.delete()

        # Add missing ones
        for security_group_id in self.new_security_group_ids - set(old_security_groups.keys()):
            models.InstanceSecurityGroup.objects.create(
                instance=self.object,
                security_group_id=security_group_id,
            )

        from nodeconductor.iaas.tasks import push_instance_security_groups
        push_instance_security_groups.delay(self.object.uuid.hex)
>>>>>>> 9aad2f50

    def change_flavor(self, instance, flavor):
        instance_cloud = instance.flavor.cloud

        if flavor.cloud != instance_cloud:
            return Response({'flavor': "New flavor is not within the same cloud"},
                            status=status.HTTP_400_BAD_REQUEST)

        instance.flavor = flavor
        instance.save()
        # This is suboptimal, since it reads and writes instance twice
        return self._schedule_transition(self.request, instance.uuid.hex, 'flavor change')

    def resize_disk(self, instance, new_size):
        if new_size <= instance.data_volume_size:
            return Response({'disk_size': "Disk size must be strictly greater than the current one"},
                            status=status.HTTP_400_BAD_REQUEST)

        instance.data_volume_size = new_size
        instance.save()
        # This is suboptimal, since it reads and writes instance twice
        return self._schedule_transition(self.request, instance.uuid.hex, 'disk extension')

    def _schedule_transition(self, request, uuid, operation, **kwargs):
        instance = self.get_object()

        is_admin = instance.project.has_user(request.user, ProjectRole.ADMINISTRATOR)

        if not is_admin:
            raise PermissionDenied()

        # Importing here to avoid circular imports
        from nodeconductor.core.tasks import set_state, StateChangeError
        from nodeconductor.iaas import tasks

        supported_operations = {
            # code: (scheduled_celery_task, instance_marker_state)
            'start': ('schedule_starting', tasks.schedule_starting),
            'stop': ('schedule_stopping', tasks.schedule_stopping),
            'destroy': ('schedule_deletion', tasks.schedule_deleting),
            'flavor change': ('schedule_resizing', tasks.update_flavor),
            'disk extension': ('schedule_resizing', tasks.extend_disk),
        }

        # logger.info('Scheduling %s of an instance with uuid %s', operation, uuid)
        change_instance_state, processing_task = supported_operations[operation]

        try:
            set_state(models.Instance, uuid, change_instance_state)
            processing_task.delay(uuid, **kwargs)
        except StateChangeError:
            return Response({'status': 'Performing %s operation from instance state \'%s\' is not allowed'
                                       % (operation, instance.get_state_display())},
                            status=status.HTTP_409_CONFLICT)

        return Response({'status': '%s was scheduled' % operation},
                        status=status.HTTP_202_ACCEPTED)

    @action()
    def stop(self, request, uuid=None):
        return self._schedule_transition(request, uuid, 'stop')

    @action()
    def start(self, request, uuid=None):
        return self._schedule_transition(request, uuid, 'start')

    def destroy(self, request, uuid=None):
        return self._schedule_transition(request, uuid, 'destroy')

    @action()
    def resize(self, request, uuid=None):
        instance = self.get_object()

        if instance.state != models.Instance.States.OFFLINE:
            return Response({'detail': 'Instance must be offline'},
                            status=status.HTTP_409_CONFLICT)

        serializer = serializers.InstanceResizeSerializer(data=request.DATA)
        if not serializer.is_valid():
            return Response(serializer.errors, status=status.HTTP_400_BAD_REQUEST)

        obj = serializer.object

        changed_flavor = obj['flavor']

        # Serializer makes sure that exactly one of the branches
        # will match
        if changed_flavor is not None:
            return self.change_flavor(instance, changed_flavor)
        else:
            return self.resize_disk(instance, obj['disk_size'])

    @link()
    def usage(self, request, uuid):
        instance = self.get_object()

        hour = 60 * 60
        data = {
            'start_timestamp': request.QUERY_PARAMS.get('from', time.time() - hour),
            'end_timestamp': request.QUERY_PARAMS.get('to', time.time()),
            'segments_count': request.QUERY_PARAMS.get('datapoints', 6),
            'item': request.QUERY_PARAMS.get('item'),
        }

        serializer = serializers.UsageStatsSerializer(data=data)
        if not serializer.is_valid():
            return Response(serializer.errors, status=status.HTTP_400_BAD_REQUEST)

        stats = serializer.get_stats([instance])
        return Response(stats, status=status.HTTP_200_OK)


class TemplateViewSet(core_viewsets.ModelViewSet):
    """
    List of VM templates that are accessible by this user.

    http://nodeconductor.readthedocs.org/en/latest/api/api.html#templates
    """

    queryset = models.Template.objects.all()
    serializer_class = serializers.TemplateSerializer
    permission_classes = (permissions.IsAuthenticated, permissions.DjangoObjectPermissions)
    lookup_field = 'uuid'

    def get_serializer_class(self):
        if self.request.method in ('POST', 'PUT', 'PATCH'):
            return serializers.TemplateCreateSerializer

        return super(TemplateViewSet, self).get_serializer_class()

    def get_queryset(self):
        queryset = super(TemplateViewSet, self).get_queryset()

        user = self.request.user

        if not user.is_staff:
            queryset = queryset.exclude(is_active=False)

        if self.request.method == 'GET':
            cloud_uuid = self.request.QUERY_PARAMS.get('cloud')
            if cloud_uuid is not None:
                cloud_queryset = filter_queryset_for_user(
                    Cloud.objects.all(), user)

                try:
                    cloud = cloud_queryset.get(uuid=cloud_uuid)
                except Cloud.DoesNotExist:
                    return queryset.none()

                queryset = queryset.filter(images__cloud=cloud)

        return queryset


class SshKeyFilter(django_filters.FilterSet):
    uuid = django_filters.CharFilter()
    user_uuid = django_filters.CharFilter(
        name='user__uuid'
    )
    name = django_filters.CharFilter(lookup_type='icontains')

    class Meta(object):
        model = core_models.SshPublicKey
        fields = [
            'name',
            'fingerprint',
            'uuid',
            'user_uuid'
        ]
        order_by = [
            'name',
            '-name',
        ]


class SshKeyViewSet(core_viewsets.ModelViewSet):
    """
    List of SSH public keys that are accessible by this user.

    http://nodeconductor.readthedocs.org/en/latest/api/api.html#key-management
    """

    queryset = core_models.SshPublicKey.objects.all()
    serializer_class = serializers.SshKeySerializer
    lookup_field = 'uuid'
    filter_backends = (rf_filter.DjangoFilterBackend,)
    filter_class = SshKeyFilter

    def pre_save(self, key):
        key.user = self.request.user

    def get_queryset(self):
        queryset = super(SshKeyViewSet, self).get_queryset()
        user = self.request.user

        if user.is_staff:
            return queryset

        return queryset.filter(user=user)


class PurchaseViewSet(core_viewsets.ReadOnlyModelViewSet):
    queryset = models.Purchase.objects.all()
    serializer_class = serializers.PurchaseSerializer
    lookup_field = 'uuid'
    filter_backends = (filters.GenericRoleFilter,)


class TemplateLicenseViewSet(core_viewsets.ModelViewSet):
    """List of template licenses that are accessible by this user.

    http://nodeconductor.readthedocs.org/en/latest/api/api.html#template-licenses
    """
    queryset = models.TemplateLicense.objects.all()
    serializer_class = serializers.TemplateLicenseSerializer
    permission_classes = (permissions.IsAuthenticated, permissions.DjangoObjectPermissions)
    lookup_field = 'uuid'

    def get_queryset(self):
        if not self.request.user.is_staff:
            raise Http404()
        queryset = super(TemplateLicenseViewSet, self).get_queryset()
        if 'customer' in self.request.QUERY_PARAMS:
            customer_uuid = self.request.QUERY_PARAMS['customer']
            queryset = queryset.filter(templates__images__cloud__customer__uuid=customer_uuid)
        return queryset

    def _filter_queryset(self, queryset):
        if 'customer' in self.request.QUERY_PARAMS:
            customer_uuid = self.request.QUERY_PARAMS['customer']
            queryset = queryset.filter(template_license__templates__images__cloud__customer__uuid=customer_uuid)
        if 'name' in self.request.QUERY_PARAMS:
            queryset = queryset.filter(template_license__name=self.request.QUERY_PARAMS['name'])
        if 'type' in self.request.QUERY_PARAMS:
            queryset = queryset.filter(template_license__license_type=self.request.QUERY_PARAMS['type'])
        return queryset

    @link(is_for_list=True)
    def stats(self, request):
        queryset = filters.filter_queryset_for_user(models.InstanceLicense.objects.all(), request.user)
        queryset = self._filter_queryset(queryset)

        aggregate_parameters = self.request.QUERY_PARAMS.getlist('aggregate', [])
        aggregate_paramenter_to_field_map = {
            'project': ['instance__project__uuid', 'instance__project__name'],
            'project_group': ['instance__project__project_groups__uuid', 'instance__project__project_groups__name'],
            'type': ['template_license__license_type'],
            'name': ['template_license__name'],
        }

        aggregate_fields = []
        for aggregate_parameter in aggregate_parameters:
            if aggregate_parameter not in aggregate_paramenter_to_field_map:
                return Response('Licenses statistics can not be aggregated by %s' % aggregate_parameter,
                                status=status.HTTP_400_BAD_REQUEST)
            aggregate_fields += aggregate_paramenter_to_field_map[aggregate_parameter]

        queryset = queryset.values(*aggregate_fields).annotate(count=django_models.Count('id', distinct=True))
        # This hack can be removed when https://code.djangoproject.com/ticket/16735 will be closed
        # Replace databases paths by normal names. Ex: instance__project__uuid is replaced by project_uuid
        name_replace_map = {
            'instance__project__uuid': 'project_uuid',
            'instance__project__name': 'project_name',
            'instance__project__project_groups__uuid': 'project_group_uuid',
            'instance__project__project_groups__name': 'project_group_name',
            'template_license__license_type': 'type',
            'template_license__name': 'name'
        }
        for d in queryset:
            for db_name, output_name in name_replace_map.iteritems():
                if db_name in d:
                    d[output_name] = d[db_name]
                    del d[db_name]

        return Response(queryset)


class ServiceFilter(django_filters.FilterSet):
    project_groups = django_filters.CharFilter(
        name='project__project_groups__name',
        distinct=True,
        lookup_type='icontains',
    )
    project_name = django_filters.CharFilter(
        name='project__name',
        distinct=True,
        lookup_type='icontains',
    )

    hostname = django_filters.CharFilter(lookup_type='icontains')
    customer_name = django_filters.CharFilter(
        name='project__customer__name',
        lookup_type='icontains'
    )
    template_name = django_filters.CharFilter(
        name='template__name',
        lookup_type='icontains'
    )
    agreed_sla = django_filters.NumberFilter()
    actual_sla = django_filters.NumberFilter(name='slas__value')

    class Meta(object):
        model = models.Instance
        fields = [
            'hostname',
            'template_name',
            'customer_name',
            'project_name',
            'project_groups',
            'agreed_sla',
            'actual_sla',
        ]
        order_by = [
            'hostname',
            'template__name',
            'project__customer__name',
            'project__name',
            'project__project_groups__name',
            'agreed_sla',
            'slas__value',
            # desc
            '-hostname',
            '-template__name',
            '-project__customer__name',
            '-project__name',
            '-project__project_groups__name',
            '-agreed_sla',
            '-slas__value',
        ]


# XXX: This view has to be rewritten or removed after haystack implementation
class ServiceViewSet(core_viewsets.ReadOnlyModelViewSet):
    queryset = models.Instance.objects.exclude(
        state__in=(
            models.Instance.States.DELETED,
            models.Instance.States.DELETING,
        )
    )
    serializer_class = ServiceSerializer
    lookup_field = 'uuid'
    filter_backends = (filters.GenericRoleFilter, rf_filter.DjangoFilterBackend)
    filter_class = ServiceFilter

    def get_queryset(self):
        queryset = super(ServiceViewSet, self).get_queryset()

        period = self.request.QUERY_PARAMS.get('period')
        if period is None:
            today = datetime.date.today()
            period = '%s-%s' % (today.year, today.month)

        queryset = queryset.filter(Q(slas__period=period) | Q(slas__period=None)).\
            values(
                'uuid',
                'hostname',
                'template__name',
                'agreed_sla',
                'slas__value', 'slas__period',
                'project__customer__name',
                'project__name'
            )
        return queryset


class ResourceStatsView(views.APIView):

    def _check_user(self, request):
        if not request.user.is_staff:
            raise PermissionDenied()

    def _get_quotas_stats(self, clouds):
        quotas_list = ResourceQuota.objects.filter(project_quota__clouds__in=clouds).values('vcpu', 'ram', 'storage')
        return {
            'vcpu_quota': sum([q['vcpu'] for q in quotas_list]),
            'memory_quota': sum([q['ram'] for q in quotas_list]),
            'storage_quota': sum([q['storage'] for q in quotas_list]),
        }

    def get(self, request, format=None):
        self._check_user(request)
        if not 'auth_url' in request.QUERY_PARAMS:
            return Response('GET parameter "auth_url" have to be defined', status=status.HTTP_400_BAD_REQUEST)
        auth_url = request.QUERY_PARAMS['auth_url']

        try:
            clouds = Cloud.objects.filter(auth_url=auth_url)
            cloud_backend = clouds[0].get_backend()
        except IndexError:
            return Response('No clouds with auth url: %s' % auth_url, status=status.HTTP_400_BAD_REQUEST)

        stats = cloud_backend.get_resource_stats(auth_url)
        quotas_stats = self._get_quotas_stats(clouds)
        stats.update(quotas_stats)

        return Response(sort_dict(stats), status=status.HTTP_200_OK)


class CustomerStatsView(views.APIView):

    def get(self, request, format=None):
        customer_statistics = []
        customer_queryset = filter_queryset_for_user(Customer.objects.all(), request.user)
        for customer in customer_queryset:
            projects_count = filter_queryset_for_user(Project.objects.filter(customer=customer), request.user).count()
            project_groups_count = filter_queryset_for_user(
                ProjectGroup.objects.filter(customer=customer), request.user).count()
            instances_count = filter_queryset_for_user(
                models.Instance.objects.filter(project__customer=customer), request.user).count()
            customer_statistics.append({
                'name': customer.name, 'projects': projects_count,
                'project_groups': project_groups_count, 'instances': instances_count
            })

        return Response(customer_statistics, status=status.HTTP_200_OK)


class UsageStatsView(views.APIView):

    aggregate_models = {
        'customer': {'model': Customer, 'path': models.Instance.Permissions.customer_path},
        'project_group': {'model': ProjectGroup, 'path': models.Instance.Permissions.project_group_path},
        'project': {'model': Project, 'path': models.Instance.Permissions.project_path},
    }

    def _get_aggregate_queryset(self, request, aggregate_model_name):
        model = self.aggregate_models[aggregate_model_name]['model']
        return filter_queryset_for_user(model.objects.all(), request.user)

    def _get_aggregate_filter(self, aggregate_model_name, obj):
        path = self.aggregate_models[aggregate_model_name]['path']
        return {path: obj}

    def get(self, request, format=None):
        usage_stats = []

        aggregate_model_name = request.QUERY_PARAMS.get('aggregate', 'customer')
        if aggregate_model_name not in self.aggregate_models.keys():
            return Response(
                'Get parameter "aggregate" can take only this values: ' % ', '.join(self.aggregate_models.keys()),
                status=status.HTTP_400_BAD_REQUEST)

        for aggregate_object in self._get_aggregate_queryset(request, aggregate_model_name):
            instances = models.Instance.objects.filter(
                **self._get_aggregate_filter(aggregate_model_name, aggregate_object))
            if instances:
                hour = 60 * 60
                data = {
                    'start_timestamp': request.QUERY_PARAMS.get('from', time.time() - hour),
                    'end_timestamp': request.QUERY_PARAMS.get('to', time.time()),
                    'segments_count': request.QUERY_PARAMS.get('datapoints', 6),
                    'item': request.QUERY_PARAMS.get('item'),
                }

                serializer = serializers.UsageStatsSerializer(data=data)
                if not serializer.is_valid():
                    return Response(serializer.errors, status=status.HTTP_400_BAD_REQUEST)

                stats = serializer.get_stats(instances)
                usage_stats.append({'name': aggregate_object.name, 'datapoints': stats})
            else:
                usage_stats.append({'name': aggregate_object.name, 'datapoints': []})
        return Response(usage_stats, status=status.HTTP_200_OK)<|MERGE_RESOLUTION|>--- conflicted
+++ resolved
@@ -129,9 +129,7 @@
         if obj.pk is None:
             # Create flow
             obj.system_volume_size = obj.flavor.disk
-<<<<<<< HEAD
             obj.agreed_sla = obj.template.sla_level
-=======
         else:
             # Update flow
             related_data = getattr(self.object, '_related_data', {})
@@ -172,7 +170,7 @@
 
         from nodeconductor.iaas.tasks import push_instance_security_groups
         push_instance_security_groups.delay(self.object.uuid.hex)
->>>>>>> 9aad2f50
+            obj.agreed_sla = obj.template.sla_level
 
     def change_flavor(self, instance, flavor):
         instance_cloud = instance.flavor.cloud
