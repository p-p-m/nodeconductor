--- conflicted
+++ resolved
@@ -236,10 +236,6 @@
                       mixins.RetrieveModelMixin,
                       mixins.UpdateModelMixin,
                       core_mixins.ListModelMixin,
-<<<<<<< HEAD
-                      core_mixins.UpdateOnlyStableMixin,
-=======
->>>>>>> e0767311
                       viewsets.GenericViewSet):
     """List of VM instances that are accessible by this user.
     http://nodeconductor.readthedocs.org/en/latest/api/api.html#vm-instance-management
