--- conflicted
+++ resolved
@@ -1,21 +1,15 @@
 from __future__ import unicode_literals
-<<<<<<< HEAD
+import django_filters
 import logging
 from django.http.response import Http404
 from django_fsm import TransitionNotAllowed
-=======
-import django_filters
->>>>>>> 264b9e41
 
 from rest_framework import permissions, status
 from rest_framework import mixins
 from rest_framework import viewsets
-<<<<<<< HEAD
 from rest_framework.decorators import action
 from rest_framework.response import Response
-=======
 from rest_framework import filters as rf_filter
->>>>>>> 264b9e41
 
 from nodeconductor.cloud.models import Cloud
 from nodeconductor.core import mixins as core_mixins
@@ -27,9 +21,9 @@
 from nodeconductor.structure.filters import filter_queryset_for_user
 
 
-<<<<<<< HEAD
 logger = logging.getLogger(__name__)
-=======
+
+
 class InstanceFilter(django_filters.FilterSet):
     project_group = django_filters.CharFilter(
         name='project__project_groups__name',
@@ -61,7 +55,6 @@
             'project_group',
         ]
         order_by = fields
->>>>>>> 264b9e41
 
 
 class InstanceViewSet(mixins.CreateModelMixin,
