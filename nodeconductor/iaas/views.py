from __future__ import unicode_literals

from collections import defaultdict
import datetime
import logging
import time


from django.db import models as django_models
from django.db.models import Sum
from django.http import Http404
from django.shortcuts import get_object_or_404
import django_filters
from rest_framework import exceptions
from rest_framework import filters
from rest_framework import mixins
from rest_framework import permissions, status
from rest_framework import viewsets, views
from rest_framework.response import Response
from rest_framework_extensions.decorators import action, link

from nodeconductor.core import mixins as core_mixins
from nodeconductor.core import models as core_models
from nodeconductor.core import exceptions as core_exceptions
from nodeconductor.core import viewsets as core_viewsets
from nodeconductor.core.filters import DjangoMappingFilterBackend
from nodeconductor.core.log import EventLoggerAdapter
from nodeconductor.core.utils import sort_dict
from nodeconductor.iaas import models
from nodeconductor.iaas import serializers
from nodeconductor.iaas import tasks
from nodeconductor.iaas.serializers import ServiceSerializer
from nodeconductor.structure import filters as structure_filters
from nodeconductor.structure.models import ProjectRole, Project, Customer, ProjectGroup, CustomerRole


logger = logging.getLogger(__name__)
event_logger = EventLoggerAdapter(logger)


class InstanceFilter(django_filters.FilterSet):
    project_group_name = django_filters.CharFilter(
        name='cloud_project_membership__project__project_groups__name',
        distinct=True,
        lookup_type='icontains',
    )
    project_name = django_filters.CharFilter(
        name='cloud_project_membership__project__name',
        distinct=True,
        lookup_type='icontains',
    )

    project_group = django_filters.CharFilter(
        name='cloud_project_membership__project__project_groups__uuid',
        distinct=True,
    )

    project = django_filters.CharFilter(
        name='cloud_project_membership__project__uuid',
        distinct=True,
        lookup_type='icontains',
    )

    customer_name = django_filters.CharFilter(
        name='cloud_project_membership__project__customer__name',
        distinct=True,
        lookup_type='icontains',
    )

    customer_native_name = django_filters.CharFilter(
        name='cloud_project_membership__project__customer__native_name',
        distinct=True,
        lookup_type='icontains',
    )

    customer_abbreviation = django_filters.CharFilter(
        name='cloud_project_membership__project__customer__abbreviation',
        distinct=True,
        lookup_type='icontains',
    )

    template_name = django_filters.CharFilter(
        name='template__name',
        lookup_type='icontains',
    )

    hostname = django_filters.CharFilter(lookup_type='icontains')
    state = django_filters.CharFilter()
    description = django_filters.CharFilter(
        lookup_type='icontains',
    )

    class Meta(object):
        model = models.Instance
        fields = [
            'hostname',
            'customer_name',
            'customer_native_name',
            'customer_abbreviation',
            'state',
            'project_name',
            'project_group_name',
            'project',
            'project_group',
            'template_name',
            'start_time',
            'cores',
            'ram',
            'system_volume_size',
            'data_volume_size',
            'description',
            'created',
        ]
        order_by = [
            'hostname',
            '-hostname',
            'state',
            '-state',
            'start_time',
            '-start_time',
            'cloud_project_membership__project__customer__name',
            '-cloud_project_membership__project__customer__name',
            'cloud_project_membership__project__customer__native_name',
            '-cloud_project_membership__project__customer__native_name',
            'cloud_project_membership__project__customer__abbreviation',
            '-cloud_project_membership__project__customer__abbreviation',
            'cloud_project_membership__project__name',
            '-cloud_project_membership__project__name',
            'cloud_project_membership__project__project_groups__name',
            '-cloud_project_membership__project__project_groups__name',
            'template__name',
            '-template__name',
            '-cores',
            'ram',
            '-ram',
            'system_volume_size',
            '-system_volume_size',
            'data_volume_size',
            '-data_volume_size',
            'created',
            '-created',
        ]
        order_by_mapping = {
            # Proper field naming
            'customer_name': 'cloud_project_membership__project__customer__name',
            'customer_native_name': 'cloud_project_membership__project__customer__native_name',
            'customer_abbreviation': 'cloud_project_membership__project__customer__abbreviation',
            'project_name': 'cloud_project_membership__project__name',
            'project_group_name': 'cloud_project_membership__project__project_groups__name',
            'template_name': 'template__name',

            # Backwards compatibility
            'project__customer__name': 'cloud_project_membership__project__customer__name',
            'project__name': 'cloud_project_membership__project__name',
            'project__project_groups__name': 'cloud_project_membership__project__project_groups__name',
        }


class InstanceViewSet(mixins.CreateModelMixin,
                      mixins.RetrieveModelMixin,
                      mixins.UpdateModelMixin,
                      core_mixins.ListModelMixin,
<<<<<<< HEAD
=======
                      core_mixins.UpdateOnlyModelMixin,
                      core_mixins.UpdateOnlyStableMixin,
>>>>>>> 127cdf03
                      viewsets.GenericViewSet):
    """List of VM instances that are accessible by this user.
    http://nodeconductor.readthedocs.org/en/latest/api/api.html#vm-instance-management
    """

    queryset = models.Instance.objects.all()
    serializer_class = serializers.InstanceSerializer
    lookup_field = 'uuid'
    provisioning_restricted_actions = 'update', 'partial_update', 'destroy', 'stop', 'start', 'resize'
    filter_backends = (structure_filters.GenericRoleFilter, DjangoMappingFilterBackend)
    permission_classes = (permissions.IsAuthenticated, permissions.DjangoObjectPermissions)
    filter_class = InstanceFilter

    def get_serializer_class(self):
        if self.request.method == 'POST':
            return serializers.InstanceCreateSerializer
        elif self.request.method in ('PUT', 'PATCH'):
            return serializers.InstanceUpdateSerializer

        return super(InstanceViewSet, self).get_serializer_class()

    def get_serializer_context(self):
        """
        Extra context provided to the serializer class.
        """
        context = super(InstanceViewSet, self).get_serializer_context()
        context['user'] = self.request.user
        return context

    def initial(self, request, *args, **kwargs):
        if hasattr(self, 'provisioning_restricted_actions'):
            if self.action in self.provisioning_restricted_actions:
                instance = self.get_object()
                if instance and instance.state == instance.States.PROVISIONING_SCHEDULED:
                    raise core_exceptions.IncorrectStateException(
                        'Provisioning scheduled. Disabled modifications.')

        return super(InstanceViewSet, self).initial(request, *args, **kwargs)

    def pre_save(self, obj):
        super(InstanceViewSet, self).pre_save(obj)

        if obj.pk is None:
            # Create flow
            obj.agreed_sla = obj.template.sla_level
        else:
            # Update flow
            related_data = getattr(self.object, '_related_data', {})

            self.new_security_group_ids = set(
                isg.security_group_id
                for isg in related_data.get('security_groups', [])
            )

            # Prevent DRF from trashing m2m security_group relation
            try:
                del related_data['security_groups']
            except KeyError:
                pass

        # check if connected cloud_project_membership is in a sane state - fail modification operation otherwise
        if obj.cloud_project_membership.state == core_models.SynchronizationStates.ERRED:
            raise core_exceptions.IncorrectStateException(
                detail='Cannot modify an instance if it is connected to a cloud project membership in erred state.'
            )

    def post_save(self, obj, created=False):
        super(InstanceViewSet, self).post_save(obj, created)
        if created:
            event_logger.info('Virtual machine %s creation has been scheduled.', obj.hostname,
                              extra={'instance': obj, 'event_type': 'iaas_instance_creation_scheduled'})
            tasks.schedule_provisioning.delay(obj.uuid.hex, backend_flavor_id=obj.flavor.backend_id)
            return

        event_logger.info('Virtual machine %s has been updated.', obj.hostname,
                          extra={'instance': obj, 'event_type': 'iaas_instance_update_succeeded'})

        # We care only about update flow
        old_security_groups = dict(
            (isg.security_group_id, isg)
            for isg in self.object.security_groups.all()
        )

        # Remove stale security groups
        for security_group_id, isg in old_security_groups.items():
            if security_group_id not in self.new_security_group_ids:
                isg.delete()

        # Add missing ones
        for security_group_id in self.new_security_group_ids - set(old_security_groups.keys()):
            models.InstanceSecurityGroup.objects.create(
                instance=self.object,
                security_group_id=security_group_id,
            )

        from nodeconductor.iaas.tasks import push_instance_security_groups
        push_instance_security_groups.delay(self.object.uuid.hex)

    def change_flavor(self, instance, flavor):
        instance_cloud = instance.cloud_project_membership.cloud

        if flavor.cloud != instance_cloud:
            return Response({'flavor': "New flavor is not within the same cloud"},
                            status=status.HTTP_400_BAD_REQUEST)

        # System volume size does not get updated since some backends
        # do not support resizing of a root volume
        # instance.system_volume_size = flavor.disk
        instance.ram = flavor.ram
        instance.cores = flavor.cores
        instance.save()

        event_logger.info('Virtual machine %s has been scheduled to change flavor.', instance.hostname,
                          extra={'instance': instance, 'event_type': 'iaas_instance_flavor_change_scheduled'})
        # This is suboptimal, since it reads and writes instance twice
        return self._schedule_transition(self.request, instance.uuid.hex, 'flavor change',
                                         flavor_uuid=flavor.uuid.hex)

    def resize_disk(self, instance, new_size):
        if new_size <= instance.data_volume_size:
            return Response({'disk_size': "Disk size must be strictly greater than the current one"},
                            status=status.HTTP_400_BAD_REQUEST)

        instance.data_volume_size = new_size
        instance.save()
        event_logger.info('Virtual machine %s has been scheduled to extend disk.', instance.hostname,
                          extra={'instance': instance, 'event_type': 'iaas_instance_volume_extension_scheduled'})
        # This is suboptimal, since it reads and writes instance twice
        return self._schedule_transition(self.request, instance.uuid.hex, 'disk extension')

    def _schedule_transition(self, request, uuid, operation, **kwargs):
        instance = self.get_object()
        membership = instance.cloud_project_membership

        is_admin = membership.project.has_user(request.user, ProjectRole.ADMINISTRATOR)

        if not is_admin and not request.user.is_staff:
            raise exceptions.PermissionDenied()

        # Importing here to avoid circular imports
        from nodeconductor.core.tasks import set_state, StateChangeError
        from nodeconductor.iaas import tasks

        supported_operations = {
            # code: (scheduled_celery_task, instance_marker_state)
            'start': ('schedule_starting', tasks.schedule_starting),
            'stop': ('schedule_stopping', tasks.schedule_stopping),
            'restart': ('schedule_restarting', tasks.schedule_restarting),
            'destroy': ('schedule_deletion', tasks.schedule_deleting),
            'flavor change': ('schedule_resizing', tasks.update_flavor),
            'disk extension': ('schedule_resizing', tasks.extend_disk),
        }

        # logger.info('Scheduling %s of an instance with uuid %s', operation, uuid)
        change_instance_state, processing_task = supported_operations[operation]

        try:
            set_state(models.Instance, uuid, change_instance_state)
            processing_task.delay(uuid, **kwargs)
        except StateChangeError:
            return Response({'status': 'Performing %s operation from instance state \'%s\' is not allowed'
                                       % (operation, instance.get_state_display())},
                            status=status.HTTP_409_CONFLICT)

        return Response({'status': '%s was scheduled' % operation},
                        status=status.HTTP_202_ACCEPTED)

    @action()
    def stop(self, request, uuid=None):
        instance = self.get_object()
        event_logger.info('Virtual machine %s has been scheduled to stop.', instance.hostname,
                          extra={'instance': instance, 'event_type': 'iaas_instance_stop_scheduled'})
        return self._schedule_transition(request, uuid, 'stop')

    @action()
    def start(self, request, uuid=None):
        instance = self.get_object()
        event_logger.info('Virtual machine %s has been scheduled to start.', instance.hostname,
                          extra={'instance': instance, 'event_type': 'iaas_instance_start_scheduled'})
        return self._schedule_transition(request, uuid, 'start')

    def destroy(self, request, uuid):
        # check if deletion is allowed
        # TODO: it duplicates the signal check, but signal-based is useless when deletion is done in bg task
        # TODO: come up with a better way for checking
        instance = self.get_object()
        try:
            from nodeconductor.iaas.handlers import prevent_deletion_of_instances_with_connected_backups
            prevent_deletion_of_instances_with_connected_backups(None, instance)
        except django_models.ProtectedError as e:
            return Response({'detail': e.args[0]}, status=status.HTTP_409_CONFLICT)

        event_logger.info('Virtual machine %s has been scheduled for deletion.', instance.hostname,
                          extra={'instance': instance, 'event_type': 'iaas_instance_deletion_scheduled'})

        return self._schedule_transition(request, uuid, 'destroy')

    @action()
    def restart(self, request, uuid=None):
        instance = self.get_object()
        event_logger.info('Virtual machine %s has been scheduled to restart.', instance.hostname,
                          extra={'instance': instance, 'event_type': 'iaas_instance_restart_scheduled'})
        return self._schedule_transition(request, uuid, 'restart')

    @action()
    def resize(self, request, uuid=None):
        instance = self.get_object()

        if instance.state != models.Instance.States.OFFLINE:
            return Response({'detail': 'Instance must be offline'},
                            status=status.HTTP_409_CONFLICT)

        serializer = serializers.InstanceResizeSerializer(instance, data=request.DATA)
        if not serializer.is_valid():
            return Response(serializer.errors, status=status.HTTP_400_BAD_REQUEST)

        obj = serializer.object

        changed_flavor = obj['flavor']

        # Serializer makes sure that exactly one of the branches
        # will match
        if changed_flavor is not None:
            return self.change_flavor(instance, changed_flavor)
        else:
            return self.resize_disk(instance, obj['disk_size'])

    @link()
    def usage(self, request, uuid):
        instance = self.get_object()

        if not instance.backend_id or instance.state in (models.Instance.States.PROVISIONING_SCHEDULED,
                                                         models.Instance.States.PROVISIONING):
            raise Http404()

        hour = 60 * 60
        data = {
            'start_timestamp': request.QUERY_PARAMS.get('from', int(time.time() - hour)),
            'end_timestamp': request.QUERY_PARAMS.get('to', int(time.time())),
            'segments_count': request.QUERY_PARAMS.get('datapoints', 6),
            'item': request.QUERY_PARAMS.get('item'),
        }

        serializer = serializers.UsageStatsSerializer(data=data)
        if not serializer.is_valid():
            return Response(serializer.errors, status=status.HTTP_400_BAD_REQUEST)

        stats = serializer.get_stats([instance])
        return Response(stats, status=status.HTTP_200_OK)


class TemplateViewSet(core_viewsets.ModelViewSet):
    """
    List of VM templates that are accessible by this user.

    http://nodeconductor.readthedocs.org/en/latest/api/api.html#templates
    """

    queryset = models.Template.objects.all()
    serializer_class = serializers.TemplateSerializer
    permission_classes = (permissions.IsAuthenticated, permissions.DjangoObjectPermissions)
    lookup_field = 'uuid'

    def get_serializer_class(self):
        if self.request.method in ('POST', 'PUT', 'PATCH'):
            return serializers.TemplateCreateSerializer

        return super(TemplateViewSet, self).get_serializer_class()

    def get_queryset(self):
        queryset = super(TemplateViewSet, self).get_queryset()

        user = self.request.user

        if not user.is_staff:
            queryset = queryset.exclude(is_active=False)

        if self.request.method == 'GET':
            cloud_uuid = self.request.QUERY_PARAMS.get('cloud')
            if cloud_uuid is not None:
                cloud_queryset = structure_filters.filter_queryset_for_user(
                    models.Cloud.objects.all(), user)

                try:
                    cloud = cloud_queryset.get(uuid=cloud_uuid)
                except models.Cloud.DoesNotExist:
                    return queryset.none()

                queryset = queryset.filter(images__cloud=cloud)

        return queryset


class SshKeyFilter(django_filters.FilterSet):
    uuid = django_filters.CharFilter()
    user_uuid = django_filters.CharFilter(
        name='user__uuid'
    )
    name = django_filters.CharFilter(lookup_type='icontains')

    class Meta(object):
        model = core_models.SshPublicKey
        fields = [
            'name',
            'fingerprint',
            'uuid',
            'user_uuid'
        ]
        order_by = [
            'name',
            '-name',
        ]


class SshKeyViewSet(core_viewsets.ModelViewSet):
    """
    List of SSH public keys that are accessible by this user.

    http://nodeconductor.readthedocs.org/en/latest/api/api.html#key-management
    """

    queryset = core_models.SshPublicKey.objects.all()
    serializer_class = serializers.SshKeySerializer
    lookup_field = 'uuid'
    filter_backends = (filters.DjangoFilterBackend,)
    filter_class = SshKeyFilter

    def pre_save(self, key):
        key.user = self.request.user

    def get_queryset(self):
        queryset = super(SshKeyViewSet, self).get_queryset()
        user = self.request.user

        if user.is_staff:
            return queryset

        return queryset.filter(user=user)


class TemplateLicenseViewSet(core_viewsets.ModelViewSet):
    """List of template licenses that are accessible by this user.

    http://nodeconductor.readthedocs.org/en/latest/api/api.html#template-licenses
    """
    queryset = models.TemplateLicense.objects.all()
    serializer_class = serializers.TemplateLicenseSerializer
    permission_classes = (permissions.IsAuthenticated, permissions.DjangoObjectPermissions)
    lookup_field = 'uuid'

    def get_queryset(self):
        if not self.request.user.is_staff:
            raise Http404()
        queryset = super(TemplateLicenseViewSet, self).get_queryset()
        if 'customer' in self.request.QUERY_PARAMS:
            customer_uuid = self.request.QUERY_PARAMS['customer']
            queryset = queryset.filter(templates__images__cloud__customer__uuid=customer_uuid)
        return queryset

    def _filter_queryset(self, queryset):
        if 'customer' in self.request.QUERY_PARAMS:
            customer_uuid = self.request.QUERY_PARAMS['customer']
            queryset = queryset.filter(instance__cloud_project_membership__project__customer__uuid=customer_uuid)
        if 'name' in self.request.QUERY_PARAMS:
            queryset = queryset.filter(template_license__name=self.request.QUERY_PARAMS['name'])
        if 'type' in self.request.QUERY_PARAMS:
            queryset = queryset.filter(template_license__license_type=self.request.QUERY_PARAMS['type'])
        return queryset

    @link(is_for_list=True)
    def stats(self, request):
        queryset = structure_filters.filter_queryset_for_user(models.InstanceLicense.objects.all(), request.user)
        queryset = self._filter_queryset(queryset)

        aggregate_parameters = self.request.QUERY_PARAMS.getlist('aggregate', [])
        aggregate_parameter_to_field_map = {
            'project': [
                'instance__cloud_project_membership__project__uuid',
                'instance__cloud_project_membership__project__name',
            ],
            'project_group': [
                'instance__cloud_project_membership__project__project_groups__uuid',
                'instance__cloud_project_membership__project__project_groups__name',
            ],
            'type': ['template_license__license_type'],
            'name': ['template_license__name'],
        }

        aggregate_fields = []
        for aggregate_parameter in aggregate_parameters:
            if aggregate_parameter not in aggregate_parameter_to_field_map:
                return Response('Licenses statistics can not be aggregated by %s' % aggregate_parameter,
                                status=status.HTTP_400_BAD_REQUEST)
            aggregate_fields += aggregate_parameter_to_field_map[aggregate_parameter]

        queryset = queryset.values(*aggregate_fields).annotate(count=django_models.Count('id', distinct=True))
        # This hack can be removed when https://code.djangoproject.com/ticket/16735 will be closed
        # Replace databases paths by normal names. Ex: instance__project__uuid is replaced by project_uuid
        name_replace_map = {
            'instance__cloud_project_membership__project__uuid': 'project_uuid',
            'instance__cloud_project_membership__project__name': 'project_name',
            'instance__cloud_project_membership__project__project_groups__uuid': 'project_group_uuid',
            'instance__cloud_project_membership__project__project_groups__name': 'project_group_name',
            'template_license__license_type': 'type',
            'template_license__name': 'name',
        }
        for d in queryset:
            for db_name, output_name in name_replace_map.iteritems():
                if db_name in d:
                    d[output_name] = d[db_name]
                    del d[db_name]

        return Response(queryset)


class ServiceFilter(django_filters.FilterSet):
    project_group_name = django_filters.CharFilter(
        name='cloud_project_membership__project__project_groups__name',
        distinct=True,
        lookup_type='icontains',
    )
    project_name = django_filters.CharFilter(
        name='cloud_project_membership__project__name',
        distinct=True,
        lookup_type='icontains',
    )

    # FIXME: deprecated, use project_group_name instead
    project_groups = django_filters.CharFilter(
        name='cloud_project_membership__project__project_groups__name',
        distinct=True,
        lookup_type='icontains',
    )

    hostname = django_filters.CharFilter(lookup_type='icontains')
    customer_name = django_filters.CharFilter(
        name='cloud_project_membership__project__customer__name',
        lookup_type='icontains',
    )
    customer_abbreviation = django_filters.CharFilter(
        name='cloud_project_membership__project__customer__abbreviation',
        lookup_type='icontains',
    )

    customer_native_name = django_filters.CharFilter(
        name='cloud_project_membership__project__customer__native_name',
        lookup_type='icontains',
    )

    template_name = django_filters.CharFilter(
        name='template__name',
        lookup_type='icontains',
    )
    agreed_sla = django_filters.NumberFilter()
    actual_sla = django_filters.NumberFilter(
        name='slas__value',
        distinct=True,
    )

    class Meta(object):
        model = models.Instance
        fields = [
            'hostname',
            'template_name',
            'customer_name',
            'customer_native_name',
            'customer_abbreviation',
            'project_name',
            'project_groups',
            'agreed_sla',
            'actual_sla',
        ]
        order_by = [
            'hostname',
            'template__name',
            'cloud_project_membership__project__customer__name',
            'cloud_project_membership__project__customer__abbreviation',
            'cloud_project_membership__project__customer__native_name',
            'cloud_project_membership__project__name',
            'cloud_project_membership__project__project_groups__name',
            'agreed_sla',
            'slas__value',
            # desc
            '-hostname',
            '-template__name',
            '-cloud_project_membership__project__customer__name',
            '-cloud_project_membership__project__customer__abbreviation',
            '-cloud_project_membership__project__customer__native_name',
            '-cloud_project_membership__project__name',
            '-cloud_project_membership__project__project_groups__name',
            '-agreed_sla',
            '-slas__value',
        ]
        order_by_mapping = {
            # Proper field naming
            'customer_name': 'cloud_project_membership__project__customer__name',
            'customer_abbreviation': 'cloud_project_membership__project__customer__abbreviation',
            'customer_native_name': 'cloud_project_membership__project__customer__native_name',
            'project_name': 'cloud_project_membership__project__name',
            'project_group_name': 'cloud_project_membership__project__project_groups__name',
            'template_name': 'template__name',
            'actual_sla': 'slas__value',

            # Backwards compatibility
            'project__customer__name': 'cloud_project_membership__project__customer__name',
            'project__name': 'cloud_project_membership__project__name',
            'project__project_groups__name': 'cloud_project_membership__project__project_groups__name',
        }


# XXX: This view has to be rewritten or removed after haystack implementation
class ServiceViewSet(core_viewsets.ReadOnlyModelViewSet):
    queryset = models.Instance.objects.exclude(
        state=models.Instance.States.DELETING,
    )
    serializer_class = ServiceSerializer
    lookup_field = 'uuid'
    filter_backends = (structure_filters.GenericRoleFilter, DjangoMappingFilterBackend)
    filter_class = ServiceFilter

    def _get_period(self):
        period = self.request.QUERY_PARAMS.get('period')
        if period is None:
            today = datetime.date.today()
            period = '%s-%s' % (today.year, today.month)
        return period

    def get_queryset(self):
        queryset = super(ServiceViewSet, self).get_queryset()

        period = self._get_period()

        queryset = queryset.filter(slas__period=period, agreed_sla__isnull=False).\
            values(
                'uuid',
                'hostname',
                'template__name',
                'agreed_sla',
                'slas__value', 'slas__period',
                'cloud_project_membership__project__customer__name',
                'cloud_project_membership__project__customer__native_name',
                'cloud_project_membership__project__customer__abbreviation',
                'cloud_project_membership__project__name',
            )
        return queryset

    @link()
    def events(self, request, uuid):
        service = self.get_object()
        period = self._get_period()
        # TODO: this should use a generic service model
        history = get_object_or_404(models.InstanceSlaHistory, instance__uuid=service['uuid'], period=period)

        history_events = history.events.all().order_by('-timestamp').values('timestamp', 'state')

        serializer = serializers.SlaHistoryEventSerializer(data=history_events,
                                                           many=True)
        if not serializer.is_valid():
            return Response(serializer.errors, status=status.HTTP_400_BAD_REQUEST)

        return Response(serializer.data, status=status.HTTP_200_OK)


class ResourceStatsView(views.APIView):

    def _check_user(self, request):
        if not request.user.is_staff:
            raise exceptions.PermissionDenied()

    def get(self, request, format=None):
        self._check_user(request)

        auth_url = request.QUERY_PARAMS.get('auth_url')
        # TODO: auth_url should be coming as a reference to NodeConductor object. Consider introducing this concept.
        if 'auth_url' is None:
            return Response(
                {'detail': 'GET parameter "auth_url" has to be defined'},
                status=status.HTTP_400_BAD_REQUEST,
            )

        cloud = models.Cloud.objects.filter(auth_url=auth_url).first()

        if cloud is None:
            return Response(
                {'detail': 'No clouds with auth url: %s' % auth_url},
                status=status.HTTP_400_BAD_REQUEST,
            )

        quota_stats = models.ResourceQuota.objects.filter(
            cloud_project_membership__cloud__auth_url=auth_url,
        ).aggregate(
            vcpu_quota=Sum('vcpu'),
            memory_quota=Sum('ram'),
            storage_quota=Sum('storage'),
        )

        cloud_backend = cloud.get_backend()
        stats = cloud_backend.get_resource_stats(auth_url)
        stats.update(quota_stats)

        return Response(sort_dict(stats), status=status.HTTP_200_OK)


class CustomerStatsView(views.APIView):

    def get(self, request, format=None):
        customer_statistics = []
        customer_queryset = structure_filters.filter_queryset_for_user(Customer.objects.all(), request.user)
        for customer in customer_queryset:
            projects_count = structure_filters.filter_queryset_for_user(
                Project.objects.filter(customer=customer), request.user).count()
            project_groups_count = structure_filters.filter_queryset_for_user(
                ProjectGroup.objects.filter(customer=customer), request.user).count()
            instances_count = structure_filters.filter_queryset_for_user(
                models.Instance.objects.filter(cloud_project_membership__project__customer=customer),
                request.user).count()
            customer_statistics.append({
                'name': customer.name,
                'abbreviation': customer.abbreviation,
                'projects': projects_count,
                'project_groups': project_groups_count,
                'instances': instances_count,
            })

        return Response(customer_statistics, status=status.HTTP_200_OK)


class UsageStatsView(views.APIView):

    aggregate_models = {
        'customer': {'model': Customer, 'path': models.Instance.Permissions.customer_path},
        'project_group': {'model': ProjectGroup, 'path': models.Instance.Permissions.project_group_path},
        'project': {'model': Project, 'path': models.Instance.Permissions.project_path},
    }

    def _get_aggregate_queryset(self, request, aggregate_model_name):
        model = self.aggregate_models[aggregate_model_name]['model']
        return structure_filters.filter_queryset_for_user(model.objects.all(), request.user)

    def _get_aggregate_filter(self, aggregate_model_name, obj):
        path = self.aggregate_models[aggregate_model_name]['path']
        return {path: obj}

    def get(self, request, format=None):
        usage_stats = []

        aggregate_model_name = request.QUERY_PARAMS.get('aggregate', 'customer')
        if aggregate_model_name not in self.aggregate_models.keys():
            return Response(
                'Get parameter "aggregate" can take only this values: ' % ', '.join(self.aggregate_models.keys()),
                status=status.HTTP_400_BAD_REQUEST)

        aggregate_queryset = self._get_aggregate_queryset(request, aggregate_model_name)

        if 'uuid' in request.QUERY_PARAMS:
            aggregate_queryset = aggregate_queryset.filter(uuid=request.QUERY_PARAMS['uuid'])

        for aggregate_object in aggregate_queryset:
            instances = models.Instance.objects.filter(
                **self._get_aggregate_filter(aggregate_model_name, aggregate_object))
            if instances:
                hour = 60 * 60
                data = {
                    'start_timestamp': request.QUERY_PARAMS.get('from', int(time.time() - hour)),
                    'end_timestamp': request.QUERY_PARAMS.get('to', int(time.time())),
                    'segments_count': request.QUERY_PARAMS.get('datapoints', 6),
                    'item': request.QUERY_PARAMS.get('item'),
                }

                serializer = serializers.UsageStatsSerializer(data=data)
                if not serializer.is_valid():
                    return Response(serializer.errors, status=status.HTTP_400_BAD_REQUEST)

                stats = serializer.get_stats(instances)
                usage_stats.append({'name': aggregate_object.name, 'datapoints': stats})
            else:
                usage_stats.append({'name': aggregate_object.name, 'datapoints': []})
        return Response(usage_stats, status=status.HTTP_200_OK)


class FlavorViewSet(core_viewsets.ReadOnlyModelViewSet):
    """List of VM instance flavors that are accessible by this user.

    http://nodeconductor.readthedocs.org/en/latest/api/api.html#flavor-management
    """

    queryset = models.Flavor.objects.all()
    serializer_class = serializers.FlavorSerializer
    lookup_field = 'uuid'
    filter_backends = (structure_filters.GenericRoleFilter,)


class CloudFilter(django_filters.FilterSet):
    name = django_filters.CharFilter(lookup_type='icontains')
    customer = django_filters.CharFilter(
        name='customer__uuid',
    )
    customer_name = django_filters.CharFilter(
        lookup_type='icontains',
        name='customer__name',
    )
    customer_native_name = django_filters.CharFilter(
        lookup_type='icontains',
        name='customer__native_name',
    )
    project = django_filters.CharFilter(
        name='cloudprojectmembership__project__uuid',
        distinct=True,
    )
    project_name = django_filters.CharFilter(
        name='cloudprojectmembership__project__name',
        lookup_type='icontains',
        distinct=True,
    )

    class Meta(object):
        model = models.Cloud
        fields = [
            'name',
            'customer',
            'customer_name',
            'customer_native_name',
            'project',
            'project_name',
        ]


class CloudViewSet(core_mixins.UpdateOnlyStableMixin, core_viewsets.ModelViewSet):
    """List of clouds that are accessible by this user.

    http://nodeconductor.readthedocs.org/en/latest/api/api.html#cloud-model
    """

    queryset = models.Cloud.objects.all().prefetch_related('flavors')
    serializer_class = serializers.CloudSerializer
    lookup_field = 'uuid'
    permission_classes = (
        permissions.IsAuthenticated,
        permissions.DjangoObjectPermissions,
    )
    filter_backends = (structure_filters.GenericRoleFilter, filters.DjangoFilterBackend)
    filter_class = CloudFilter

    def pre_save(self, cloud):
        super(CloudViewSet, self).pre_save(cloud)

        if cloud.pk is not None:
            return

        if self.request.user.is_staff:
            return

        if cloud.customer.has_user(self.request.user, CustomerRole.OWNER):
            return

        raise exceptions.PermissionDenied()

    def post_save(self, obj, created=False):
        if created:
            tasks.sync_cloud_account.delay(obj.uuid.hex)


class CloudProjectMembershipViewSet(mixins.CreateModelMixin,
                                    mixins.RetrieveModelMixin,
                                    mixins.DestroyModelMixin,
                                    core_mixins.ListModelMixin,
                                    core_mixins.UpdateOnlyStableMixin,
                                    viewsets.GenericViewSet):
    """
    List of project-cloud connections

    http://nodeconductor.readthedocs.org/en/latest/api/api.html#link-cloud-to-a-project
    """
    queryset = models.CloudProjectMembership.objects.all()
    serializer_class = serializers.CloudProjectMembershipSerializer
    filter_backends = (structure_filters.GenericRoleFilter,)
    permission_classes = (permissions.IsAuthenticated, permissions.DjangoObjectPermissions)

    def post_save(self, obj, created=False):
        if created:
            tasks.sync_cloud_membership.delay(obj.pk)


class SecurityGroupFilter(django_filters.FilterSet):
    name = django_filters.CharFilter(
        name='name',
        lookup_type='icontains',
    )
    description = django_filters.CharFilter(
        name='description',
        lookup_type='icontains',
    )
    cloud = django_filters.CharFilter(
        name='cloud_project_membership__cloud__uuid',
    )
    project = django_filters.CharFilter(
        name='cloud_project_membership__project__uuid',
    )

    class Meta(object):
        model = models.SecurityGroup
        fields = [
            'name',
            'description',
            'cloud',
            'project'
        ]


class SecurityGroupViewSet(core_viewsets.ReadOnlyModelViewSet):
    """
    List of security groups

    http://nodeconductor.readthedocs.org/en/latest/api/api.html#security-group-management
    """
    queryset = models.SecurityGroup.objects.all()
    serializer_class = serializers.SecurityGroupSerializer
    lookup_field = 'uuid'
    permission_classes = (permissions.IsAuthenticated,
                          permissions.DjangoObjectPermissions)
    filter_class = SecurityGroupFilter
    filter_backends = (structure_filters.GenericRoleFilter, filters.DjangoFilterBackend,)


class IpMappingFilter(django_filters.FilterSet):
    project = django_filters.CharFilter(
        name='project__uuid',
    )

    class Meta(object):
        model = models.IpMapping
        fields = [
            'project',
            'private_ip',
            'public_ip',
        ]


class IpMappingViewSet(core_viewsets.ModelViewSet):
    """
    List of mappings between public IPs and private IPs

    http://nodeconductor.readthedocs.org/en/latest/api/api.html#ip-mappings
    """
    queryset = models.IpMapping.objects.all()
    serializer_class = serializers.IpMappingSerializer
    lookup_field = 'uuid'
    filter_backends = (structure_filters.GenericRoleFilter, filters.DjangoFilterBackend,)
    permission_classes = (permissions.IsAuthenticated,
                          permissions.DjangoObjectPermissions)
    filter_class = IpMappingFilter


class FloatingIPFilter(django_filters.FilterSet):
    project = django_filters.CharFilter(
        name='cloud_project_membership__project__uuid',
    )
    cloud = django_filters.CharFilter(
        name='cloud_project_membership__cloud__uuid',
    )

    class Meta(object):
        model = models.FloatingIP
        fields = [
            'project',
            'cloud',
            'status',
        ]


class FloatingIPViewSet(core_viewsets.ReadOnlyModelViewSet):
    """
    List of floating ips
    """
    queryset = models.FloatingIP.objects.all()
    serializer_class = serializers.FloatingIPSerializer
    lookup_field = 'uuid'
    permission_classes = (permissions.IsAuthenticated, permissions.DjangoObjectPermissions)
    filter_backends = (structure_filters.GenericRoleFilter, filters.DjangoFilterBackend)
    filter_class = FloatingIPFilter


class QuotaStatsView(views.APIView):

    # This method should be moved from view (to utils.py maybe), when stats will be moved to separate application
    @staticmethod
    def get_sum_of_quotas(memberships):
        fields = ['vcpu', 'ram', 'storage', 'max_instances']
        sum_of_quotas = defaultdict(lambda: 0)

        for membership in memberships:
            # quota fields:
            try:
                for field in fields:
                    sum_of_quotas[field] += getattr(membership.resource_quota, field)
            except models.ResourceQuota.DoesNotExist:
                # we ignore memberships without quotas
                pass
            # quota usage fields:
            try:
                for field in fields:
                    sum_of_quotas[field + '_usage'] += getattr(membership.resource_quota_usage, field)
            except models.ResourceQuotaUsage.DoesNotExist:
                # we ignore memberships without quotas
                pass
        return sum_of_quotas

    def get(self, request, format=None):
        serializer = serializers.StatsAggregateSerializer(data={
            'model_name': request.QUERY_PARAMS.get('aggregate', 'customer'),
            'uuid': request.QUERY_PARAMS.get('uuid'),
        })
        if not serializer.is_valid():
            return Response(serializer.errors, status=status.HTTP_400_BAD_REQUEST)

        memberships = serializer.get_memberships(request.user)
        sum_of_quotas = self.get_sum_of_quotas(memberships)
        return Response(sum_of_quotas, status=status.HTTP_200_OK)<|MERGE_RESOLUTION|>--- conflicted
+++ resolved
@@ -160,11 +160,7 @@
                       mixins.RetrieveModelMixin,
                       mixins.UpdateModelMixin,
                       core_mixins.ListModelMixin,
-<<<<<<< HEAD
-=======
-                      core_mixins.UpdateOnlyModelMixin,
                       core_mixins.UpdateOnlyStableMixin,
->>>>>>> 127cdf03
                       viewsets.GenericViewSet):
     """List of VM instances that are accessible by this user.
     http://nodeconductor.readthedocs.org/en/latest/api/api.html#vm-instance-management
