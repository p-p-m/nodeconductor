--- conflicted
+++ resolved
@@ -286,9 +286,6 @@
     @link(is_for_list=True)
     def stats(self, request):
         queryset = filters.filter_queryset_for_user(models.InstanceLicense.objects.all(), request.user)
-<<<<<<< HEAD
-        queryset = queryset.values(aggregate_field).annotate(count=django_models.Count('id', distinct=True))
-=======
         queryset = self._filter_queryset(queryset)
 
         aggregate_parameters = self.request.QUERY_PARAMS.getlist('aggregate', [])
@@ -298,7 +295,6 @@
             'type': ['template_license__license_type'],
             'name': ['template_license__name'],
         }
->>>>>>> 09b4b655
 
         aggregate_fields = []
         for aggregate_parameter in aggregate_parameters:
