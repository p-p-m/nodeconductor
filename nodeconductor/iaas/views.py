--- conflicted
+++ resolved
@@ -20,11 +20,8 @@
 from rest_framework import viewsets, views
 from rest_framework.response import Response
 from rest_framework.decorators import detail_route, list_route
-<<<<<<< HEAD
 import reversion
 from reversion.models import Version
-=======
->>>>>>> 1fb9388a
 
 from nodeconductor.core import mixins as core_mixins
 from nodeconductor.core import models as core_models
