import re

from rest_framework import serializers

from nodeconductor.core.serializers import GenericRelatedField
from nodeconductor.core.fields import MappedChoiceField, JsonField
from nodeconductor.logging import models, utils, log


class AlertSerializer(serializers.HyperlinkedModelSerializer):
    scope = GenericRelatedField(related_models=utils.get_loggable_models())
    severity = MappedChoiceField(
        choices=[(v, k) for k, v in models.Alert.SeverityChoices.CHOICES],
        choice_mappings={v: k for k, v in models.Alert.SeverityChoices.CHOICES},
    )
    context = JsonField(read_only=True)

    class Meta(object):
        model = models.Alert
        fields = (
            'url', 'uuid', 'alert_type', 'message', 'severity', 'scope', 'created', 'closed', 'context')
        read_only_fields = ('uuid', 'created', 'closed')
        extra_kwargs = {
            'url': {'lookup_field': 'uuid'},
        }

<<<<<<< HEAD

class ScopeSerializer(serializers.Serializer):
    scope = GenericRelatedField(related_models=utils.get_loggable_models())


def _convert(name):
    """ Converts CamelCase to underscore """
    s1 = re.sub('(.)([A-Z][a-z]+)', r'\1_\2', name)
    return re.sub('([a-z0-9])([A-Z])', r'\1_\2', s1).lower()


class ScopeTypeSerializer(serializers.Serializer):
    scope_type = MappedChoiceField(
        choices=[(_convert(m.__name__), m.__name__) for m in utils.get_loggable_models()],
        choice_mappings={_convert(m.__name__): m for m in utils.get_loggable_models()},
    )
=======
    def create(self, validated_data):
        alert, _ = log.AlertLogger().process(
            severity=validated_data['severity'],
            message_template=validated_data['message'],
            scope=validated_data['scope'],
            alert_type=validated_data['alert_type'],
        )
        return alert
>>>>>>> 4a4abb21
<|MERGE_RESOLUTION|>--- conflicted
+++ resolved
@@ -24,7 +24,15 @@
             'url': {'lookup_field': 'uuid'},
         }
 
-<<<<<<< HEAD
+    def create(self, validated_data):
+        alert, _ = log.AlertLogger().process(
+            severity=validated_data['severity'],
+            message_template=validated_data['message'],
+            scope=validated_data['scope'],
+            alert_type=validated_data['alert_type'],
+        )
+        return alert
+
 
 class ScopeSerializer(serializers.Serializer):
     scope = GenericRelatedField(related_models=utils.get_loggable_models())
@@ -40,14 +48,4 @@
     scope_type = MappedChoiceField(
         choices=[(_convert(m.__name__), m.__name__) for m in utils.get_loggable_models()],
         choice_mappings={_convert(m.__name__): m for m in utils.get_loggable_models()},
-    )
-=======
-    def create(self, validated_data):
-        alert, _ = log.AlertLogger().process(
-            severity=validated_data['severity'],
-            message_template=validated_data['message'],
-            scope=validated_data['scope'],
-            alert_type=validated_data['alert_type'],
-        )
-        return alert
->>>>>>> 4a4abb21
+    )