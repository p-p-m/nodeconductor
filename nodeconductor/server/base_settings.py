--- conflicted
+++ resolved
@@ -55,15 +55,13 @@
     )
 }
 
-<<<<<<< HEAD
 TEMPLATE_DIRS = (
     os.path.join(BASE_DIR, 'nodeconductor', 'templates'),
 )
-=======
+
 SOUTH_MIGRATION_MODULES = {
     'taggit': 'taggit.south_migrations',
 }
->>>>>>> a7ff9e4d
 
 ROOT_URLCONF = 'nodeconductor.server.urls'
 
