--- conflicted
+++ resolved
@@ -109,10 +109,7 @@
 STATIC_URL = '/static/'
 
 NODE_CONDUCTOR = {
-<<<<<<< HEAD
     'FILTERED_RELATIONS': ('customer', 'project', 'project_group'),
-=======
->>>>>>> e12ff576
 }
 
 SAML_CREATE_UNKNOWN_USER = True
@@ -122,4 +119,4 @@
 
 # CELERY_TASK_SERIALIZER = 'json'
 # CELERY_ACCEPT_CONTENT = ['json']
-# CELERY_RESULT_SERIALIZER = 'json'
+# CELERY_RESULT_SERIALIZER = 'json'