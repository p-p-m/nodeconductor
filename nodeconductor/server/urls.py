--- conflicted
+++ resolved
@@ -12,11 +12,8 @@
 from nodeconductor.backup import urls as backup_urls
 from nodeconductor.iaas import urls as iaas_urls
 from nodeconductor.structure import urls as structure_urls
-<<<<<<< HEAD
+from nodeconductor.template import urls as template_urls
 from nodeconductor.quotas import urls as quotas_urls
-=======
-from nodeconductor.template import urls as template_urls
->>>>>>> 1b95d45f
 
 
 admin.autodiscover()
