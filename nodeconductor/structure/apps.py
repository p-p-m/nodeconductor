--- conflicted
+++ resolved
@@ -14,12 +14,12 @@
 
     # See, https://docs.djangoproject.com/en/1.7/ref/applications/#django.apps.AppConfig.ready
     def ready(self):
+        User = get_user_model()
         Customer = self.get_model('Customer')
         Project = self.get_model('Project')
         ProjectGroup = self.get_model('ProjectGroup')
 
         signals.post_save.connect(
-<<<<<<< HEAD
             handlers.log_customer_save,
             sender=Customer,
             dispatch_uid='nodeconductor.structure.handlers.log_customer_save',
@@ -29,7 +29,33 @@
             handlers.log_customer_delete,
             sender=Customer,
             dispatch_uid='nodeconductor.structure.handlers.log_customer_delete',
-=======
+        )
+
+        signals.post_save.connect(
+            handlers.create_customer_roles,
+            sender=Customer,
+            dispatch_uid='nodeconductor.structure.handlers.create_customer_roles',
+        )
+
+        signals.post_save.connect(
+            handlers.create_project_roles,
+            sender=Project,
+            dispatch_uid='nodeconductor.structure.handlers.create_project_roles',
+        )
+
+        signals.post_save.connect(
+            handlers.create_project_group_roles,
+            sender=ProjectGroup,
+            dispatch_uid='nodeconductor.structure.handlers.create_project_group_roles',
+        )
+
+        signals.pre_delete.connect(
+            handlers.prevent_non_empty_project_group_deletion,
+            sender=ProjectGroup,
+            dispatch_uid='nodeconductor.structure.handlers.prevent_non_empty_project_group_deletion',
+        )
+
+        signals.post_save.connect(
             handlers.log_project_group_save,
             sender=ProjectGroup,
             dispatch_uid='nodeconductor.structure.handlers.log_project_group_save',
@@ -39,33 +65,7 @@
             handlers.log_project_group_delete,
             sender=ProjectGroup,
             dispatch_uid='nodeconductor.structure.handlers.log_project_group_delete',
->>>>>>> 127cdf03
         )
-
-        signals.post_save.connect(
-            handlers.create_customer_roles,
-            sender=Customer,
-            dispatch_uid='nodeconductor.structure.models.create_customer_roles',
-        )
-
-        signals.post_save.connect(
-            handlers.create_project_roles,
-            sender=Project,
-            dispatch_uid='nodeconductor.structure.models.create_project_roles',
-        )
-
-        signals.post_save.connect(
-            handlers.create_project_group_roles,
-            sender=ProjectGroup,
-            dispatch_uid='nodeconductor.structure.models.create_project_group_roles',
-        )
-
-        signals.pre_delete.connect(
-            handlers.prevent_non_empty_project_group_deletion,
-            sender=ProjectGroup,
-            dispatch_uid='nodeconductor.structure.handlers.prevent_non_empty_project_group_deletion',
-        )
-        User = get_user_model()
 
         filters.set_permissions_for_model(
             User.groups.through,
