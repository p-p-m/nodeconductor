--- conflicted
+++ resolved
@@ -134,8 +134,6 @@
             raise ValidationError('Unknown role')
 
 
-<<<<<<< HEAD
-=======
 class ProjectPermissionReadSerializer(RelatedResourcesFieldMixin,
                                       serializers.HyperlinkedModelSerializer):
     user = serializers.HyperlinkedRelatedField(view_name='user-detail', lookup_field='uuid',
@@ -159,7 +157,6 @@
         return 'group.projectrole.project',
 
 
->>>>>>> b0dcc824
 class NotModifiedPermission(APIException):
     status_code = 304
     default_detail = 'Permissions were not modified'
@@ -171,30 +168,21 @@
                                                   lookup_field='uuid', queryset=models.Project.objects.all())
     user = serializers.HyperlinkedRelatedField(view_name='user-detail', lookup_field='uuid',
                                                queryset=User.objects.all())
-<<<<<<< HEAD
-    project_name = serializers.Field(source='group.projectrole.project.name')
-    user_name = serializers.Field(source='user.username')
-=======
 
     project_name = serializers.Field(source='group.projectrole.project.name')
     user_full_name = serializers.Field(source='user.full_name')
     user_native_name = serializers.Field(source='user.native_name')
->>>>>>> b0dcc824
 
     role = ProjectRoleField(choices=models.ProjectRole.TYPE_CHOICES)
 
     class Meta(object):
         model = User.groups.through
-<<<<<<< HEAD
-        fields = ('url', 'project', 'user', 'role', 'user_name', 'project_name')
-=======
         fields = (
             'url',
             'role',
             'project', 'project_name',
             'user', 'user_full_name', 'user_native_name',
         )
->>>>>>> b0dcc824
         view_name = 'project_permission-detail'
 
     def restore_object(self, attrs, instance=None):
