--- conflicted
+++ resolved
@@ -246,16 +246,7 @@
         return 'group.projectrole.project',
 
 
-<<<<<<< HEAD
-class NotModifiedPermission(APIException):
-    status_code = 304
-    default_detail = 'Permissions were not modified'
-
-
-# TODO: refactor to abstract class, subclass by CustomerPermissions, ProjectPermissions and ProjectGroupPermissions
-=======
 # TODO: refactor to abstract class, subclass by CustomerPermissions and ProjectPermissions
->>>>>>> 328832f9
 class CustomerPermissionSerializer(core_serializers.PermissionFieldFilteringMixin,
                                    serializers.HyperlinkedModelSerializer):
     customer = serializers.HyperlinkedRelatedField(
@@ -359,12 +350,6 @@
         group = project_group.roles.get(role_type=attrs['role']).permission_group
         UserGroup = User.groups.through
         return UserGroup(user=attrs['user'], group=group)
-
-    def save_object(self, obj, **kwargs):
-        try:
-            obj.save()
-        except IntegrityError:
-            raise NotModifiedPermission()
 
     def get_filtered_field_names(self):
         return 'project_group',
