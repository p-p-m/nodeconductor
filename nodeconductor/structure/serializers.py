from __future__ import unicode_literals

from django.core.exceptions import ValidationError
from django.db import IntegrityError
from django.contrib import auth
from rest_framework import serializers
from rest_framework.exceptions import APIException

from nodeconductor.core.serializers import PermissionFieldFilteringMixin
from nodeconductor.structure import models


User = auth.get_user_model()


class ProjectSerializer(serializers.HyperlinkedModelSerializer):
    customer_name = serializers.Field(source='customer.name')

    class Meta(object):
        model = models.Project
        fields = ('url', 'name', 'customer', 'customer_name')
        lookup_field = 'uuid'


<<<<<<< HEAD
class ProjectCreateSerializer(PermissionFieldFilteringMixin,
                              serializers.HyperlinkedModelSerializer):
    class Meta():
        model = models.Project
        fields = ('name', 'customer')
        lookup_field = 'uuid'

    def get_filtered_field_names(self):
        return ('customer',)


=======
>>>>>>> b2ad96b9
class BasicProjectGroupSerializer(serializers.HyperlinkedModelSerializer):

    class Meta(object):
        model = models.ProjectGroup
        fields = ('url', 'name', 'customer')
        lookup_field = 'uuid'


class ProjectSerializer(serializers.HyperlinkedModelSerializer):
    customer_name = serializers.Field(source='customer.name')
    project_groups = BasicProjectGroupSerializer(many=True, read_only=True)

    class Meta(object):
        model = models.Project
        fields = ('url', 'name', 'customer', 'customer_name', 'project_groups')
        lookup_field = 'uuid'


class CustomerSerializer(serializers.HyperlinkedModelSerializer):
    projects = ProjectSerializer(many=True, read_only=True)
    project_groups = BasicProjectGroupSerializer(many=True, read_only=True)

    class Meta(object):
        model = models.Customer
        fields = ('url', 'name', 'abbreviation', 'contact_details', 'projects', 'project_groups')
        lookup_field = 'uuid'


class ProjectGroupSerializer(PermissionFieldFilteringMixin, serializers.HyperlinkedModelSerializer):
    projects = ProjectSerializer(many=True, read_only=True)
    customer_name = serializers.Field(source='customer.name')

    class Meta(object):
        model = models.ProjectGroup
        fields = ('url', 'name', 'customer', 'customer_name', 'projects')
        lookup_field = 'uuid'

    def get_filtered_field_names(self):
        return 'customer',

    def get_fields(self):
        # TODO: Extract to a proper mixin
        fields = super(ProjectGroupSerializer, self).get_fields()

        try:
            method = self.context['view'].request.method
        except (KeyError, AttributeError):
            return fields

        if method in ('PUT', 'PATCH'):
            fields['customer'].read_only = True

        return fields


class ProjectGroupMembershipSerializer(PermissionFieldFilteringMixin, serializers.HyperlinkedModelSerializer):
    project_group = serializers.HyperlinkedRelatedField(source='projectgroup',
                                                        view_name='projectgroup-detail',
                                                        lookup_field='uuid')
    project = serializers.HyperlinkedRelatedField(view_name='project-detail',
                                                  lookup_field='uuid')

    class Meta(object):
        model = models.ProjectGroup.projects.through
        fields = ('url', 'project_group', 'project')
        view_name = 'projectgroup_membership-detail'

    def get_filtered_field_names(self):
        return 'project', 'project_group'


class ProjectRoleField(serializers.ChoiceField):

    def field_to_native(self, obj, field_name):
        if obj is not None:
            return models.ProjectRole.ROLE_TO_NAME[obj.group.projectrole.role_type]

    def field_from_native(self, data, files, field_name, into):
        role = data.get('role')
        if role in models.ProjectRole.NAME_TO_ROLE:
            into[field_name] = models.ProjectRole.NAME_TO_ROLE[role]
        else:
            raise ValidationError('Unknown role')


class ProjectPermissionReadSerializer(serializers.HyperlinkedModelSerializer):
    project = serializers.HyperlinkedRelatedField(source='group.projectrole.project', view_name='project-detail',
                                                  read_only=True, lookup_field='uuid')
    user = serializers.HyperlinkedRelatedField(view_name='user-detail', lookup_field='uuid',
                                               queryset=User.objects.all())

    role = ProjectRoleField(choices=models.ProjectRole.TYPE_CHOICES)

    class Meta(object):
        model = User.groups.through
        fields = ('url', 'project', 'user', 'role')
        view_name = 'project_permission-detail'


class NotModifiedPermission(APIException):
    status_code = 304
    default_detail = 'Permissions were not modified'


class ProjectPermissionWriteSerializer(serializers.Serializer):
    project = serializers.HyperlinkedRelatedField(queryset=models.Project.objects.all(), view_name='project-detail',
                                                  lookup_field='uuid', source='group.projectrole.project')
    user = serializers.HyperlinkedRelatedField(view_name='user-detail', queryset=User.objects.all(),
                                               lookup_field='uuid')

    role = ProjectRoleField(choices=models.ProjectRole.TYPE_CHOICES)

    class Meta(object):
        model = User.groups.through
        fields = ('project', 'user', 'role')
        view_name = 'project_permission-detail'

    def restore_object(self, attrs, instance=None):
        project = attrs['group.projectrole.project']
        group = project.roles.get(role_type=attrs['role']).permission_group
        UserGroup = User.groups.through
        return UserGroup(user=attrs['user'], group=group)

    def save_object(self, obj, **kwargs):
        try:
            obj.save()
        except IntegrityError:
            raise NotModifiedPermission()

    def get_fields(self):
        fields = super(ProjectPermissionWriteSerializer, self).get_fields()

        try:
            request = self.context['view'].request
            user = request.user
        except (KeyError, AttributeError):
            return fields

        fields['project'].queryset = models.Project.objects.filter(roles__permission_group__user=user,
                                                                   roles__role_type=models.ProjectRole.MANAGER)
        return fields


class UserSerializer(serializers.HyperlinkedModelSerializer):
    projects = serializers.SerializerMethodField('user_projects_roles')
    email = serializers.EmailField()

    def user_projects_roles(self, obj):
        user_groups = obj.groups.through.objects.exclude(group__projectrole__project=None)
        project_metadata = []
        for g in user_groups:
            project = g.group.projectrole.project
            project_metadata.append({
                'role': models.ProjectRole.ROLE_TO_NAME[g.group.projectrole.role_type],
                'project': project.name,
                'customer': project.customer.name,
                'projectgroups': project.project_groups.all().values_list('name', flat=True)
            })

        return project_metadata

    class Meta(object):
        model = User
        fields = ('url', 'uuid', 'username', 'first_name', 'last_name', 'alternative_name', 'job_title', 'email',
                  'civil_number', 'phone_number', 'description', 'is_staff', 'organization', 'projects')
        read_only_fields = ('uuid', 'is_staff')
        lookup_field = 'uuid'<|MERGE_RESOLUTION|>--- conflicted
+++ resolved
@@ -21,21 +21,6 @@
         fields = ('url', 'name', 'customer', 'customer_name')
         lookup_field = 'uuid'
 
-
-<<<<<<< HEAD
-class ProjectCreateSerializer(PermissionFieldFilteringMixin,
-                              serializers.HyperlinkedModelSerializer):
-    class Meta():
-        model = models.Project
-        fields = ('name', 'customer')
-        lookup_field = 'uuid'
-
-    def get_filtered_field_names(self):
-        return ('customer',)
-
-
-=======
->>>>>>> b2ad96b9
 class BasicProjectGroupSerializer(serializers.HyperlinkedModelSerializer):
 
     class Meta(object):
