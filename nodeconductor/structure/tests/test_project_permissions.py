from __future__ import unicode_literals

import collections

from django.contrib.auth import get_user_model
from django.core.urlresolvers import reverse
from rest_framework import status
from rest_framework import test

from nodeconductor.structure.models import ProjectRole, CustomerRole
from nodeconductor.structure.tests import factories

User = get_user_model()

TestRole = collections.namedtuple('TestRole', ['user', 'project', 'role'])


class UserProjectPermissionTest(test.APITransactionTestCase):
    all_roles = (
        # user        project       role
        TestRole('admin', 'admin', 'admin'),
        TestRole('manager', 'manager', 'manager'),

        TestRole('admin2', 'admin', 'admin'),
        TestRole('admin2', 'manager', 'admin'),
        TestRole('admin2', 'standalone', 'admin'),

        TestRole('manager2', 'admin', 'manager'),
        TestRole('manager2', 'manager', 'manager'),
        TestRole('manager2', 'standalone', 'manager'),
    )

    role_map = {
        'admin': ProjectRole.ADMINISTRATOR,
        'manager': ProjectRole.MANAGER,
    }

    def setUp(self):
        self.users = {
            # 'owner': factories.UserFactory(),
            'admin': factories.UserFactory(),
            'manager': factories.UserFactory(),
            'admin2': factories.UserFactory(),
            'manager2': factories.UserFactory(),
            'no_role': factories.UserFactory(),
        }

        # customer = factories.CustomerFactory()
        # customer.add_user(self.users['owner'], CustomerRole.OWNER)
<<<<<<< HEAD

        self.projects = {
            'admin': factories.ProjectFactory(),
            'manager': factories.ProjectFactory(),
            'standalone': factories.ProjectFactory(),
        }

        for user, project, role in self.all_roles:
            self.projects[project].add_user(self.users[user], self.role_map[role])

    # No role tests
    def test_user_cannot_list_roles_in_projects_he_has_no_role_in(self):
        for login_user in self.users:
            self.client.force_authenticate(user=self.users[login_user])

            response = self.client.get(reverse('project_permission-list'))
            self.assertEqual(response.status_code, status.HTTP_200_OK)

            users_projects = set(r.project for r in self.all_roles if r.user == login_user)
            unseen_roles = (r for r in self.all_roles if r.project not in users_projects)

            for role in unseen_roles:
                role_seen = self._check_if_present(
                    self.projects[role.project],
                    self.users[role.user],
                    role.role,
                    permissions=response.data,
                )

                self.assertFalse(
                    role_seen,
                    '{0} user sees privilege he is not supposed to see: {1}'.format(login_user, role),
                )

    def test_user_cannot_assign_roles_in_projects_he_has_no_role_in(self):
        user_url = self._get_user_url(self.users['no_role'])

        for login_user in self.users:
            self.client.force_authenticate(user=self.users[login_user])

            users_projects = set(r.project for r in self.all_roles if r.user == login_user)
            unseen_projects = set(r.project for r in self.all_roles if r.project not in users_projects)

            for project in unseen_projects:
                project_url = self._get_project_url(self.projects[project])

                data = {
                    'project': project_url,
                    'user': user_url,
                    'role': 'manager'
                }

=======

        self.projects = {
            'admin': factories.ProjectFactory(),
            'manager': factories.ProjectFactory(),
            'standalone': factories.ProjectFactory(),
        }

        for user, project, role in self.all_roles:
            self.projects[project].add_user(self.users[user], self.role_map[role])

    # No role tests
    def test_user_cannot_list_roles_in_projects_he_has_no_role_in(self):
        for login_user in self.users:
            self.client.force_authenticate(user=self.users[login_user])

            response = self.client.get(reverse('project_permission-list'))
            self.assertEqual(response.status_code, status.HTTP_200_OK)

            users_projects = set(r.project for r in self.all_roles if r.user == login_user)
            unseen_roles = (r for r in self.all_roles if r.project not in users_projects)

            for role in unseen_roles:
                role_seen = self._check_if_present(
                    self.projects[role.project],
                    self.users[role.user],
                    role.role,
                    permissions=response.data,
                )

                self.assertFalse(
                    role_seen,
                    '{0} user sees privilege he is not supposed to see: {1}'.format(login_user, role),
                )

    def test_user_cannot_assign_roles_in_projects_he_has_no_role_in(self):
        user_url = self._get_user_url(self.users['no_role'])

        for login_user in self.users:
            self.client.force_authenticate(user=self.users[login_user])

            users_projects = set(r.project for r in self.all_roles if r.user == login_user)
            unseen_projects = set(r.project for r in self.all_roles if r.project not in users_projects)

            for project in unseen_projects:
                project_url = self._get_project_url(self.projects[project])

                data = {
                    'project': project_url,
                    'user': user_url,
                    'role': 'manager'
                }

>>>>>>> b0dcc824
                response = self.client.post(reverse('project_permission-list'), data)

                self.assertEqual(response.status_code, status.HTTP_400_BAD_REQUEST,
                                 '{0} user sees privilege he is not supposed to see: {1}.'
                                 'Status code: {2}'.format(login_user, project, response.status_code))
                self.assertDictContainsSubset(
                    {'project': ['Invalid hyperlink - object does not exist.']}, response.data)

    # Manager tests
    def test_user_can_list_roles_of_projects_he_is_manager_of(self):
        self.client.force_authenticate(user=self.users['manager'])

        response = self.client.get(reverse('project_permission-list'))
        self.assertEqual(response.status_code, status.HTTP_200_OK)

        manager_roles = (role for role in self.all_roles if role.project == 'manager')

        for role in manager_roles:
            role_seen = self._check_if_present(
                self.projects[role.project],
                self.users[role.user],
                role.role,
                permissions=response.data,
            )

            self.assertTrue(
                role_seen,
                'Manager user does not see a role he is supposed to see: {0}'.format(role),
            )

    def test_user_can_assign_project_roles_in_projects_he_is_manager_of(self):
        self.client.force_authenticate(user=self.users['manager'])

        user_url = self._get_user_url(self.users['no_role'])
        project_url = self._get_project_url(self.projects['manager'])

        data = {
            'project': project_url,
            'user': user_url,
            'role': 'manager'
        }

        response = self.client.post(reverse('project_permission-list'), data)
        self.assertEqual(response.status_code, status.HTTP_201_CREATED)

        # modification of an existing permission has a different status code
        response = self.client.post(reverse('project_permission-list'), data)
        self.assertEqual(response.status_code, status.HTTP_304_NOT_MODIFIED)
        # TODO: Test for Location header pointing to an existing permission

    def test_user_cannot_directly_modify_role_of_project_he_is_manager_of(self):
        self.client.force_authenticate(user=self.users['manager'])

        managed_roles = (
            role
            for role in self.all_roles
            if role.project == 'manager'
        )

        for role in managed_roles:
            permission_url = self._get_permission_url(*role)

            user_url = self._get_user_url(self.users[role.user])
            project_url = self._get_project_url(self.projects[role.project])

            data = {
                'project': project_url,
                'user': user_url,
                'role': role.role,
            }

            response = self.client.put(permission_url, data)
            self.assertEqual(response.status_code, status.HTTP_405_METHOD_NOT_ALLOWED)

    # Administrator tests
    def test_user_can_list_roles_of_projects_he_is_administrator_of(self):
        self.client.force_authenticate(user=self.users['admin'])

        response = self.client.get(reverse('project_permission-list'))
        self.assertEqual(response.status_code, status.HTTP_200_OK)

        manager_roles = (role for role in self.all_roles if role.project == 'admin')
<<<<<<< HEAD

        for role in manager_roles:
            self.assertTrue(
                self._check_if_present(
                    self.projects[role.project],
                    self.users[role.user], role.role, permissions=response.data),
                'Manager user does not see an existing privilege: {0}'.format(role),
            )

    def test_user_cannot_assign_roles_in_projects_he_is_administrator_of_but_not_manager_of(self):
        self.client.force_authenticate(user=self.users['admin'])

=======

        for role in manager_roles:
            self.assertTrue(
                self._check_if_present(
                    self.projects[role.project],
                    self.users[role.user], role.role, permissions=response.data),
                'Manager user does not see an existing privilege: {0}'.format(role),
            )

    def test_user_cannot_assign_roles_in_projects_he_is_administrator_of_but_not_manager_of(self):
        self.client.force_authenticate(user=self.users['admin'])

>>>>>>> b0dcc824
        user_url = self._get_user_url(self.users['no_role'])
        project_url = self._get_project_url(self.projects['admin'])

        data = {
            'project': project_url,
            'user': user_url,
            'role': 'manager'
        }

        response = self.client.post(reverse('project_permission-list'), data)
        self.assertEqual(response.status_code, status.HTTP_403_FORBIDDEN)

    def test_user_cannot_directly_modify_role_of_project_he_is_administrator_of(self):
        self.client.force_authenticate(user=self.users['admin'])

        non_managed_roles = (
            role
            for role in self.all_roles
            if role.project == 'admin'
        )

        for role in non_managed_roles:
            permission_url = self._get_permission_url(*role)

            user_url = self._get_user_url(self.users[role.user])
            project_url = self._get_project_url(self.projects[role.project])

            data = {
                'project': project_url,
                'user': user_url,
                'role': role.role,
            }

            response = self.client.put(permission_url, data)
            self.assertEqual(response.status_code, status.HTTP_405_METHOD_NOT_ALLOWED)

    # Deletion tests
    def test_user_can_delete_role_of_project_he_is_manager_of(self):
        self.client.force_authenticate(user=self.users['manager'])
<<<<<<< HEAD

        # We skip deleting manager's permission now
        # otherwise he won't be able to manage roles anymore
        managed_roles = (
            role
            for role in self.all_roles
            if (role.project == 'manager') and (role.user != 'manager')
        )

        for role in managed_roles:
            permission_url = self._get_permission_url(*role)
            response = self.client.delete(permission_url)
            self.assertEqual(response.status_code, status.HTTP_204_NO_CONTENT)

        # Now test ability to revoke own manager's role
        permission_url = self._get_permission_url('manager', 'manager', 'manager')
        response = self.client.delete(permission_url)
        self.assertEqual(response.status_code, status.HTTP_204_NO_CONTENT)

    def test_user_cannot_delete_role_of_project_he_is_administrator_of_but_not_manager_of(self):
        self.client.force_authenticate(user=self.users['admin'])

=======
        # We skip deleting manager's permission now
        # otherwise he won't be able to manage roles anymore
        managed_roles = (
            role
            for role in self.all_roles
            if (role.project == 'manager') and (role.user != 'manager')
        )

        for role in managed_roles:
            permission_url = self._get_permission_url(*role)
            response = self.client.delete(permission_url)
            self.assertEqual(response.status_code, status.HTTP_204_NO_CONTENT)

        # Now test ability to revoke own manager's role
        permission_url = self._get_permission_url('manager', 'manager', 'manager')
        response = self.client.delete(permission_url)
        self.assertEqual(response.status_code, status.HTTP_204_NO_CONTENT)

    def test_user_cannot_delete_role_of_project_he_is_administrator_of_but_not_manager_of(self):
        self.client.force_authenticate(user=self.users['admin'])

>>>>>>> b0dcc824
        not_managed_roles = (
            role
            for role in self.all_roles
            if role.project == 'admin'
        )

        for role in not_managed_roles:
            permission_url = self._get_permission_url(*role)
            response = self.client.delete(permission_url)
            self.assertEqual(response.status_code, status.HTTP_403_FORBIDDEN)

    # Helper methods
    def _get_permission_url(self, user, project, role):
        permission = User.groups.through.objects.get(
            user=self.users[user],
            group__projectrole__role_type=self.role_map[role],
            group__projectrole__project=self.projects[project],
        )
        return 'http://testserver' + reverse('project_permission-detail', kwargs={'pk': permission.pk})

    def _get_project_url(self, project):
        return 'http://testserver' + reverse('project-detail', kwargs={'uuid': project.uuid})

    def _get_user_url(self, user):
        return 'http://testserver' + reverse('user-detail', kwargs={'uuid': user.uuid})

    def _check_if_present(self, project, user, role, permissions):
        project_url = self._get_project_url(project)
        user_url = self._get_user_url(user)
        for permission in permissions:
            if 'url' in permission:
                del permission['url']
<<<<<<< HEAD
        return {u'role': role,
                u'user': user_url,
                u'user_name': user.username,
                u'project_name': project.name,
                u'project': project_url,
                } in permissions
=======

        role = {
            'user': user_url,
            'user_full_name': user.full_name,
            'user_native_name': user.native_name,
            'project': project_url,
            'project_name': project.name,
            'role': role,
        }
        return role in permissions
>>>>>>> b0dcc824
<|MERGE_RESOLUTION|>--- conflicted
+++ resolved
@@ -47,7 +47,6 @@
 
         # customer = factories.CustomerFactory()
         # customer.add_user(self.users['owner'], CustomerRole.OWNER)
-<<<<<<< HEAD
 
         self.projects = {
             'admin': factories.ProjectFactory(),
@@ -100,60 +99,6 @@
                     'role': 'manager'
                 }
 
-=======
-
-        self.projects = {
-            'admin': factories.ProjectFactory(),
-            'manager': factories.ProjectFactory(),
-            'standalone': factories.ProjectFactory(),
-        }
-
-        for user, project, role in self.all_roles:
-            self.projects[project].add_user(self.users[user], self.role_map[role])
-
-    # No role tests
-    def test_user_cannot_list_roles_in_projects_he_has_no_role_in(self):
-        for login_user in self.users:
-            self.client.force_authenticate(user=self.users[login_user])
-
-            response = self.client.get(reverse('project_permission-list'))
-            self.assertEqual(response.status_code, status.HTTP_200_OK)
-
-            users_projects = set(r.project for r in self.all_roles if r.user == login_user)
-            unseen_roles = (r for r in self.all_roles if r.project not in users_projects)
-
-            for role in unseen_roles:
-                role_seen = self._check_if_present(
-                    self.projects[role.project],
-                    self.users[role.user],
-                    role.role,
-                    permissions=response.data,
-                )
-
-                self.assertFalse(
-                    role_seen,
-                    '{0} user sees privilege he is not supposed to see: {1}'.format(login_user, role),
-                )
-
-    def test_user_cannot_assign_roles_in_projects_he_has_no_role_in(self):
-        user_url = self._get_user_url(self.users['no_role'])
-
-        for login_user in self.users:
-            self.client.force_authenticate(user=self.users[login_user])
-
-            users_projects = set(r.project for r in self.all_roles if r.user == login_user)
-            unseen_projects = set(r.project for r in self.all_roles if r.project not in users_projects)
-
-            for project in unseen_projects:
-                project_url = self._get_project_url(self.projects[project])
-
-                data = {
-                    'project': project_url,
-                    'user': user_url,
-                    'role': 'manager'
-                }
-
->>>>>>> b0dcc824
                 response = self.client.post(reverse('project_permission-list'), data)
 
                 self.assertEqual(response.status_code, status.HTTP_400_BAD_REQUEST,
@@ -236,7 +181,6 @@
         self.assertEqual(response.status_code, status.HTTP_200_OK)
 
         manager_roles = (role for role in self.all_roles if role.project == 'admin')
-<<<<<<< HEAD
 
         for role in manager_roles:
             self.assertTrue(
@@ -249,20 +193,6 @@
     def test_user_cannot_assign_roles_in_projects_he_is_administrator_of_but_not_manager_of(self):
         self.client.force_authenticate(user=self.users['admin'])
 
-=======
-
-        for role in manager_roles:
-            self.assertTrue(
-                self._check_if_present(
-                    self.projects[role.project],
-                    self.users[role.user], role.role, permissions=response.data),
-                'Manager user does not see an existing privilege: {0}'.format(role),
-            )
-
-    def test_user_cannot_assign_roles_in_projects_he_is_administrator_of_but_not_manager_of(self):
-        self.client.force_authenticate(user=self.users['admin'])
-
->>>>>>> b0dcc824
         user_url = self._get_user_url(self.users['no_role'])
         project_url = self._get_project_url(self.projects['admin'])
 
@@ -302,8 +232,6 @@
     # Deletion tests
     def test_user_can_delete_role_of_project_he_is_manager_of(self):
         self.client.force_authenticate(user=self.users['manager'])
-<<<<<<< HEAD
-
         # We skip deleting manager's permission now
         # otherwise he won't be able to manage roles anymore
         managed_roles = (
@@ -325,29 +253,6 @@
     def test_user_cannot_delete_role_of_project_he_is_administrator_of_but_not_manager_of(self):
         self.client.force_authenticate(user=self.users['admin'])
 
-=======
-        # We skip deleting manager's permission now
-        # otherwise he won't be able to manage roles anymore
-        managed_roles = (
-            role
-            for role in self.all_roles
-            if (role.project == 'manager') and (role.user != 'manager')
-        )
-
-        for role in managed_roles:
-            permission_url = self._get_permission_url(*role)
-            response = self.client.delete(permission_url)
-            self.assertEqual(response.status_code, status.HTTP_204_NO_CONTENT)
-
-        # Now test ability to revoke own manager's role
-        permission_url = self._get_permission_url('manager', 'manager', 'manager')
-        response = self.client.delete(permission_url)
-        self.assertEqual(response.status_code, status.HTTP_204_NO_CONTENT)
-
-    def test_user_cannot_delete_role_of_project_he_is_administrator_of_but_not_manager_of(self):
-        self.client.force_authenticate(user=self.users['admin'])
-
->>>>>>> b0dcc824
         not_managed_roles = (
             role
             for role in self.all_roles
@@ -380,14 +285,6 @@
         for permission in permissions:
             if 'url' in permission:
                 del permission['url']
-<<<<<<< HEAD
-        return {u'role': role,
-                u'user': user_url,
-                u'user_name': user.username,
-                u'project_name': project.name,
-                u'project': project_url,
-                } in permissions
-=======
 
         role = {
             'user': user_url,
@@ -397,5 +294,4 @@
             'project_name': project.name,
             'role': role,
         }
-        return role in permissions
->>>>>>> b0dcc824
+        return role in permissions