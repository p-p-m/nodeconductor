#!/usr/bin/env python

from setuptools import setup, find_packages


dev_requires = [
    'Sphinx==1.2.2'
]

tests_requires = [
    'factory_boy==2.4.1',
    'mock==1.0.1',
    'mock-django==0.6.6',
    'six>=1.7.3',
    'django-celery==3.1.16',
]

install_requires = [
    'Celery>=3.1.15,<3.2',
    'croniter>=0.3.4,<0.3.6',
    'Django>=1.7.1,<1.8',
    'django-auth-ldap==1.2.0',
    'django-filter==0.7',
    'django-fsm==2.2.0',
    'django-model-utils==2.2',
    'django-permission==0.8.2',
    'django-uuidfield==0.5.0',
<<<<<<< HEAD
    'djangorestframework>=3.0.0,<3.1.0',
=======
    'django-polymorphic>=0.6.0',
    'djangorestframework>=2.3.12,<2.4.0',
>>>>>>> 6a15a017
    'djangosaml2==0.12.0.dev0',
    'drf-extensions==0.2.6',
    'jsonfield==1.0.0',
    'python-cinderclient==1.0.9',
    'python-glanceclient==0.12.0',
    'python-keystoneclient==0.9.0',
    'python-neutronclient==2.3.4',
    'python-novaclient==2.17.0',
    'pyzabbix>=0.7.2',
    'redis==2.10.3',
    'requests<=2.5.1',
]


setup(
    name='nodeconductor',
    version='0.41.0.dev0',
    author='OpenNode Team',
    author_email='info@opennodecloud.com',
    url='https://github.com/opennode/nodeconductor',
    description='NodeConductor is REST server for infrastructure management.',
    long_description=open('README.rst').read(),
    packages=find_packages(exclude=["*.tests", "*.tests.*", "tests.*", "tests"]),
    install_requires=install_requires,
    dependency_links=[
        'https://bitbucket.org/opennode/djangosaml2/downloads',
    ],
    extras_require={
        'dev': dev_requires,
        'tests': tests_requires,
    },
    entry_points={
        'backup_strategies': ('Instance = nodeconductor.iaas.backup.instance_backup:InstanceBackupStrategy',),
        'template_services': ('IaaS = nodeconductor.iaas.template.strategy:IaasTemplateServiceStrategy',),
        'console_scripts': ('nodeconductor = nodeconductor.server.manage:main',),
    },
    tests_require=tests_requires,
    test_suite='nodeconductor.server.test_runner.run_tests',
    include_package_data=True,
    classifiers=[
        'Framework :: Django',
        'Intended Audience :: Developers',
        'Intended Audience :: System Administrators',
        'License :: OSI Approved :: Apache Software License',
        'Operating System :: OS Independent',
    ],
)<|MERGE_RESOLUTION|>--- conflicted
+++ resolved
@@ -25,12 +25,8 @@
     'django-model-utils==2.2',
     'django-permission==0.8.2',
     'django-uuidfield==0.5.0',
-<<<<<<< HEAD
-    'djangorestframework>=3.0.0,<3.1.0',
-=======
     'django-polymorphic>=0.6.0',
-    'djangorestframework>=2.3.12,<2.4.0',
->>>>>>> 6a15a017
+    'djangorestframework>=3.1.0,<3.2.0',
     'djangosaml2==0.12.0.dev0',
     'drf-extensions==0.2.6',
     'jsonfield==1.0.0',
