#!/usr/bin/env python

from setuptools import setup, find_packages


dev_requires = [
    'Sphinx==1.2.2'
]

tests_requires = [
    'factory_boy==2.4.1',
    'mock==1.0.1',
    'mock-django==0.6.6',
    'six>=1.7.3',
    'django-celery==3.1.16',
]

install_requires = [
    'Celery>=3.1.15,<3.2',
    'croniter>=0.3.4,<0.3.6',
    'Django>=1.7.1,<1.8',
    'django-auth-ldap==1.2.0',
    'django-filter==0.7',
    'django-fsm==2.2.0',
    'django-model-utils==2.2',
    'django-permission==0.8.2',
<<<<<<< HEAD
    'django-polymorphic==0.6.1',
    'django-uuidfield==0.5.0',
=======
    'django-uuidfield==0.5.0',
    'django-polymorphic>=0.7',
>>>>>>> 8208ac6d
    'djangorestframework>=3.1.0,<3.1.2',
    'djangosaml2==0.12.0.dev0',
    'elasticsearch>=1.0.0,<2.0.0',
    'jira>=0.47',
    'jsonfield==1.0.0',
    'python-cinderclient==1.0.9',
    'python-glanceclient==0.12.0',
    'python-keystoneclient==0.9.0',
    'python-neutronclient==2.3.4',
    'python-novaclient==2.17.0',
    'PyYAML>=3.11',
    'pyzabbix>=0.7.2',
    'redis==2.10.3',
    'reportlab>=2.5',
    'requests>=2.6.0',
]


setup(
    name='nodeconductor',
    version='0.49.0.dev0',
    author='OpenNode Team',
    author_email='info@opennodecloud.com',
    url='https://github.com/opennode/nodeconductor',
    description='NodeConductor is REST server for infrastructure management.',
    long_description=open('README.rst').read(),
    packages=find_packages(exclude=["*.tests", "*.tests.*", "tests.*", "tests"]),
    install_requires=install_requires,
    dependency_links=[
        'https://bitbucket.org/opennode/djangosaml2/downloads',
    ],
    extras_require={
        'dev': dev_requires,
        'tests': tests_requires,
    },
    entry_points={
        'backup_strategies': ('Instance = nodeconductor.iaas.backup.instance_backup:InstanceBackupStrategy',),
        'template_services': ('IaaS = nodeconductor.iaas.template.strategy:IaasTemplateServiceStrategy',),
        'console_scripts': ('nodeconductor = nodeconductor.server.manage:main',),
    },
    tests_require=tests_requires,
    test_suite='nodeconductor.server.test_runner.run_tests',
    include_package_data=True,
    classifiers=[
        'Framework :: Django',
        'Intended Audience :: Developers',
        'Intended Audience :: System Administrators',
        'License :: OSI Approved :: Apache Software License',
        'Operating System :: OS Independent',
    ],
)<|MERGE_RESOLUTION|>--- conflicted
+++ resolved
@@ -24,13 +24,8 @@
     'django-fsm==2.2.0',
     'django-model-utils==2.2',
     'django-permission==0.8.2',
-<<<<<<< HEAD
-    'django-polymorphic==0.6.1',
+    'django-polymorphic>=0.7',
     'django-uuidfield==0.5.0',
-=======
-    'django-uuidfield==0.5.0',
-    'django-polymorphic>=0.7',
->>>>>>> 8208ac6d
     'djangorestframework>=3.1.0,<3.1.2',
     'djangosaml2==0.12.0.dev0',
     'elasticsearch>=1.0.0,<2.0.0',
