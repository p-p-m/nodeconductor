--- conflicted
+++ resolved
@@ -33,12 +33,8 @@
     'elasticsearch>=1.0.0,<2.0.0',
     'jira>=0.47',
     'jsonfield==1.0.0',
-<<<<<<< HEAD
     'lxml>=3.2',
-    'oslo.config < 1.15.0',
-=======
-    'oslo.config < 1.12.0',
->>>>>>> 5e2c3cd9
+    'oslo.config<1.12.0',
     'paypalrestsdk>=1.10.0',
     'Pillow>=2.0.0',
     'python-ceilometerclient==1.0.10',
