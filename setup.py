--- conflicted
+++ resolved
@@ -35,12 +35,8 @@
     'elasticsearch>=1.0.0,<2.0.0',
     'jira>=0.47',
     'jsonfield==1.0.0',
-<<<<<<< HEAD
     'lxml>=3.2',
-    'oslo.config<1.12.0',
-=======
     'oslo.config==1.2.1',
->>>>>>> c8f983c8
     'paypalrestsdk>=1.10.0',
     'Pillow>=2.0.0',
     'python-ceilometerclient==1.0.10',
